plugins {
  id 'com.android.application'
  id 'kotlin-android'
  id 'kotlin-kapt'

  id 'androidx.navigation.safeargs.kotlin'
  id 'dagger.hilt.android.plugin'

  id 'com.google.gms.google-services' // sed:free-build:remove
  id 'com.google.firebase.crashlytics' // sed:free-build:remove

  id 'com.adarshr.test-logger' version '3.0.0'
}

apply from: 'jacoco.gradle'

android {
<<<<<<< HEAD
  compileSdkVersion 31

  defaultConfig {
    applicationId 'com.github.ashutoshgngwr.noice'
    minSdkVersion 21
    targetSdkVersion 31
=======
  compileSdkVersion config.compileSdkVersion

  defaultConfig {
    applicationId 'com.github.ashutoshgngwr.noice'
    minSdkVersion config.minSdkVersion
    targetSdkVersion config.compileSdkVersion
>>>>>>> 20f7531f
    versionCode 52
    versionName '1.3.3'
    testInstrumentationRunner 'com.github.ashutoshgngwr.noice.InstrumentedTestRunner'
    proguardFiles getDefaultProguardFile('proguard-android-optimize.txt'), 'proguard-rules.pro'
  }

  signingConfigs {
    release {
      storeFile file('../keystore.jks')
      keyAlias "$System.env.KEY_ALIAS"
      storePassword "$System.env.STORE_PASSWORD"
      keyPassword "$System.env.KEY_PASSWORD"
    }
  }

  buildFeatures {
    viewBinding true
    dataBinding true
  }

  buildTypes {
    debug {
      testCoverageEnabled true
    }

    release {
      shrinkResources true
      minifyEnabled true
      signingConfig = signingConfigs.release // sed:free-build:remove
    }
  }

  flavorDimensions 'tier'
  productFlavors {
    free {
      dimension 'tier'
      buildConfigField 'boolean', 'IS_FREE_BUILD', 'true'
    }

    full {
      dimension 'tier'
      buildConfigField 'boolean', 'IS_FREE_BUILD', 'false'
    }
  }

  compileOptions {
<<<<<<< HEAD
    sourceCompatibility = JavaVersion.VERSION_11
    targetCompatibility = JavaVersion.VERSION_11
=======
    sourceCompatibility = config.javaCompatibility
    targetCompatibility = config.javaCompatibility
>>>>>>> 20f7531f
  }

  kotlinOptions {
    useIR = true
<<<<<<< HEAD
    jvmTarget = 11
=======
    jvmTarget = config.kotlinJvmTarget
>>>>>>> 20f7531f
    freeCompilerArgs += ["-Xopt-in=kotlinx.coroutines.ExperimentalCoroutinesApi"]
  }

  testOptions {
    unitTests {
      includeAndroidResources = true
      all {
        testlogger.theme 'mocha'
      }
    }
  }
}

dependencies {
<<<<<<< HEAD
  def fragmentVersion = '1.4.0'
  def testCoreVersion = '1.3.0'
  def junitVersion = '4.13.2'
  def mockkVersion = '1.12.2'
=======
  def fragmentVersion = '1.3.6'

>>>>>>> 20f7531f
  def espressoVersion = '3.3.0'
  def mockkVersion = '1.12.2'

  kapt "com.google.dagger:hilt-compiler:$deps.hiltVersion"

  implementation 'androidx.activity:activity-ktx:1.3.1'
  implementation 'androidx.appcompat:appcompat:1.3.1'
  implementation 'androidx.browser:browser:1.3.0'
  implementation 'androidx.cardview:cardview:1.0.0'
  implementation 'androidx.constraintlayout:constraintlayout:2.1.2'
  implementation 'androidx.core:core-ktx:1.6.0'
  implementation 'androidx.drawerlayout:drawerlayout:1.1.1'
  implementation "androidx.fragment:fragment-ktx:$fragmentVersion"
  implementation "androidx.lifecycle:lifecycle-common-java8:$deps.lifecycleVersion"
  implementation "androidx.lifecycle:lifecycle-livedata-ktx:$deps.lifecycleVersion"
  implementation "androidx.lifecycle:lifecycle-viewmodel-ktx:$deps.lifecycleVersion"
  implementation 'androidx.media:media:1.4.1'
  implementation 'androidx.mediarouter:mediarouter:1.2.5'
  implementation "androidx.navigation:navigation-fragment-ktx:$deps.navVersion"
  implementation "androidx.navigation:navigation-ui-ktx:$deps.navVersion"
  implementation 'androidx.preference:preference-ktx:1.1.1'
  implementation 'androidx.recyclerview:recyclerview:1.2.1'
  implementation 'commons-validator:commons-validator:1.7'
  implementation 'com.airbnb.android:lottie:4.2.2'
  implementation 'com.github.AppIntro:AppIntro:6.1.0'
  implementation 'com.google.android.exoplayer:exoplayer-core:2.13.3'
  implementation 'com.google.android.flexbox:flexbox:3.0.0'
  implementation 'com.google.android.material:material:1.4.0'
  implementation 'com.google.code.gson:gson:2.8.9'
  implementation "com.google.dagger:hilt-android:$deps.hiltVersion"
  implementation 'com.ncorti:slidetoact:0.9.0'
  // TODO: move to stable https://github.com/elye/loaderviewlibrary/issues/33
  implementation 'com.github.ashutoshgngwr:loaderviewlibrary:921818c849'
  implementation 'io.github.medyo:android-about-page:2.0.0'
  implementation 'io.github.mrherintsoahasina:flextools:1.0.3'
  implementation 'io.noties.markwon:core:4.6.2'
  implementation 'org.greenrobot:eventbus:3.3.1'
  implementation "org.jetbrains.kotlin:kotlin-stdlib:$deps.kotlinVersion"

  implementation project(":api-client")

  fullImplementation 'com.android.billingclient:billing-ktx:4.0.0'
  fullImplementation 'com.google.android.gms:play-services-base:18.0.1'
  fullImplementation 'com.google.android.gms:play-services-cast-framework:20.0.0'
  fullImplementation 'com.google.android.play:core:1.10.3'
  fullImplementation platform('com.google.firebase:firebase-bom:29.0.3')
  fullImplementation 'com.google.firebase:firebase-analytics-ktx'
  fullImplementation 'com.google.firebase:firebase-crashlytics-ktx'
  fullImplementation "org.jetbrains.kotlinx:kotlinx-coroutines-core:$deps.coroutinesVersion"


  kaptTest "com.google.dagger:hilt-android-compiler:$deps.hiltVersion"

  testImplementation "androidx.test:core:$deps.testCoreVersion"
  testImplementation "com.google.dagger:hilt-android-testing:$deps.hiltVersion"
  testImplementation "io.mockk:mockk:$mockkVersion"
<<<<<<< HEAD
  testImplementation "junit:junit:$junitVersion"
  testImplementation 'org.robolectric:robolectric:4.7.3'
=======
  testImplementation "junit:junit:$deps.junitVersion"
  testImplementation "org.robolectric:robolectric:$deps.robolectricVersion"
>>>>>>> 20f7531f
  testImplementation 'org.skyscreamer:jsonassert:1.5.0'

  testFullImplementation "org.jetbrains.kotlinx:kotlinx-coroutines-test:$deps.coroutinesVersion"


  kaptAndroidTest "com.google.dagger:hilt-android-compiler:$deps.hiltVersion"

  androidTestImplementation "androidx.test:core:$deps.testCoreVersion"
  androidTestImplementation "androidx.test:rules:1.4.0"
  androidTestImplementation "androidx.test:runner:1.4.0"
  androidTestImplementation "androidx.test.espresso:espresso-core:$espressoVersion"
  androidTestImplementation "androidx.test.espresso:espresso-contrib:$espressoVersion"
  androidTestImplementation "androidx.test.espresso:espresso-intents:$espressoVersion"
  androidTestImplementation 'androidx.test.ext:junit:1.1.3'
  androidTestImplementation "com.google.dagger:hilt-android-testing:$deps.hiltVersion"
  androidTestImplementation "io.mockk:mockk-android:$mockkVersion"
  androidTestImplementation "junit:junit:$deps.junitVersion"

  androidTestFullImplementation 'tools.fastlane:screengrab:2.1.1'
}<|MERGE_RESOLUTION|>--- conflicted
+++ resolved
@@ -15,21 +15,12 @@
 apply from: 'jacoco.gradle'
 
 android {
-<<<<<<< HEAD
-  compileSdkVersion 31
-
-  defaultConfig {
-    applicationId 'com.github.ashutoshgngwr.noice'
-    minSdkVersion 21
-    targetSdkVersion 31
-=======
   compileSdkVersion config.compileSdkVersion
 
   defaultConfig {
     applicationId 'com.github.ashutoshgngwr.noice'
     minSdkVersion config.minSdkVersion
     targetSdkVersion config.compileSdkVersion
->>>>>>> 20f7531f
     versionCode 52
     versionName '1.3.3'
     testInstrumentationRunner 'com.github.ashutoshgngwr.noice.InstrumentedTestRunner'
@@ -76,22 +67,13 @@
   }
 
   compileOptions {
-<<<<<<< HEAD
-    sourceCompatibility = JavaVersion.VERSION_11
-    targetCompatibility = JavaVersion.VERSION_11
-=======
     sourceCompatibility = config.javaCompatibility
     targetCompatibility = config.javaCompatibility
->>>>>>> 20f7531f
   }
 
   kotlinOptions {
     useIR = true
-<<<<<<< HEAD
-    jvmTarget = 11
-=======
     jvmTarget = config.kotlinJvmTarget
->>>>>>> 20f7531f
     freeCompilerArgs += ["-Xopt-in=kotlinx.coroutines.ExperimentalCoroutinesApi"]
   }
 
@@ -106,15 +88,8 @@
 }
 
 dependencies {
-<<<<<<< HEAD
-  def fragmentVersion = '1.4.0'
-  def testCoreVersion = '1.3.0'
-  def junitVersion = '4.13.2'
-  def mockkVersion = '1.12.2'
-=======
   def fragmentVersion = '1.3.6'
 
->>>>>>> 20f7531f
   def espressoVersion = '3.3.0'
   def mockkVersion = '1.12.2'
 
@@ -171,13 +146,8 @@
   testImplementation "androidx.test:core:$deps.testCoreVersion"
   testImplementation "com.google.dagger:hilt-android-testing:$deps.hiltVersion"
   testImplementation "io.mockk:mockk:$mockkVersion"
-<<<<<<< HEAD
-  testImplementation "junit:junit:$junitVersion"
-  testImplementation 'org.robolectric:robolectric:4.7.3'
-=======
   testImplementation "junit:junit:$deps.junitVersion"
   testImplementation "org.robolectric:robolectric:$deps.robolectricVersion"
->>>>>>> 20f7531f
   testImplementation 'org.skyscreamer:jsonassert:1.5.0'
 
   testFullImplementation "org.jetbrains.kotlinx:kotlinx-coroutines-test:$deps.coroutinesVersion"
