package com.github.ashutoshgngwr.noice

import android.app.AlarmManager
import android.content.Context
import android.content.Intent
import android.content.SharedPreferences
import androidx.preference.PreferenceManager
import androidx.test.core.app.ApplicationProvider
import com.github.ashutoshgngwr.noice.Utils.withGson
import io.mockk.every
import io.mockk.mockk
import io.mockk.mockkStatic
import io.mockk.verifyOrder
import org.junit.Assert.assertEquals
import org.junit.Assert.assertNull
import org.junit.Before
import org.junit.Test
import org.junit.runner.RunWith
import org.robolectric.RobolectricTestRunner
import org.robolectric.Shadows.shadowOf
import org.robolectric.shadows.ShadowAlarmManager

@RunWith(RobolectricTestRunner::class)
class WakeUpTimerManagerTest {

<<<<<<< HEAD
  private lateinit var context: Context
=======
>>>>>>> c21278b1
  private lateinit var mockPrefs: SharedPreferences
  private lateinit var shadowAlarmManager: ShadowAlarmManager

  @Before
  fun setup() {
    mockkStatic(PreferenceManager::class)
    mockPrefs = mockk(relaxed = true)
    every { PreferenceManager.getDefaultSharedPreferences(any()) } returns mockPrefs
<<<<<<< HEAD

    context = RuntimeEnvironment.systemContext
    shadowAlarmManager = shadowOf(context.getSystemService(AlarmManager::class.java))
=======
    shadowAlarmManager = shadowOf(
      ApplicationProvider.getApplicationContext<Context>()
        .getSystemService(AlarmManager::class.java)
    )
>>>>>>> c21278b1
  }

  @Test
  fun testSet() {
    val expectedTriggerTime = System.currentTimeMillis() + 10000L
    val expectedTimer = WakeUpTimerManager.Timer("test", expectedTriggerTime)
    val expectedJSON = withGson { it.toJson(expectedTimer) }
    val mockPrefsEditor = mockk<SharedPreferences.Editor>(relaxed = true) {
      every { putString(any(), any()) } returns this
    }

    every { mockPrefs.edit() } returns mockPrefsEditor
<<<<<<< HEAD
    WakeUpTimerManager.set(context, expectedTimer)
=======
    WakeUpTimerManager.set(ApplicationProvider.getApplicationContext(), expectedTimer)
>>>>>>> c21278b1

    verifyOrder {
      mockPrefs.edit()
      mockPrefsEditor.putString(any(), expectedJSON)
      mockPrefsEditor.apply()
    }

    assertEquals(expectedTriggerTime, shadowAlarmManager.nextScheduledAlarm.triggerAtTime)
  }

  @Test
  fun testCancel() {
    val mockPrefsEditor = mockk<SharedPreferences.Editor>(relaxed = true) {
      every { remove(any()) } returns this
    }

    every { mockPrefs.edit() } returns mockPrefsEditor
<<<<<<< HEAD
    WakeUpTimerManager.cancel(context)
=======
    WakeUpTimerManager.cancel(ApplicationProvider.getApplicationContext())
>>>>>>> c21278b1

    verifyOrder {
      mockPrefs.edit()
      mockPrefsEditor.remove(any())
      mockPrefsEditor.apply()
    }

    assertEquals(0, shadowAlarmManager.scheduledAlarms.size)
  }

  @Test
  fun testGet() {
    // when timer is not scheduled
    every { mockPrefs.getString(any(), any()) } returns null
<<<<<<< HEAD
    assertNull(WakeUpTimerManager.get(context))

    every { mockPrefs.getString(any(), any()) } returns "{\"presetName\":\"test\", \"atMillis\": 1}"
    val timer = WakeUpTimerManager.get(context)
=======
    assertNull(WakeUpTimerManager.get(ApplicationProvider.getApplicationContext()))

    every { mockPrefs.getString(any(), any()) } returns "{\"presetName\":\"test\", \"atMillis\": 1}"
    val timer = WakeUpTimerManager.get(ApplicationProvider.getApplicationContext())
>>>>>>> c21278b1
    assertEquals(1L, timer?.atMillis)
    assertEquals("test", timer?.presetName)
  }

  @Test
  fun testBootReceiver_whenTimerIsPreScheduled() {
    val expectedTime = System.currentTimeMillis() + 1000L
    every {
      mockPrefs.getString(any(), any())
    } returns "{\"presetName\":\"test\", \"atMillis\": $expectedTime}"

<<<<<<< HEAD
    WakeUpTimerManager.BootReceiver().onReceive(context, Intent(Intent.ACTION_BOOT_COMPLETED))
=======
    WakeUpTimerManager.BootReceiver()
      .onReceive(ApplicationProvider.getApplicationContext(), Intent(Intent.ACTION_BOOT_COMPLETED))

>>>>>>> c21278b1
    assertEquals(expectedTime, shadowAlarmManager.nextScheduledAlarm.triggerAtTime)
  }

  @Test
  fun testBootReceiver_whenTimeIsNotPreScheduled() {
    every { mockPrefs.getString(any(), any()) } returns null
<<<<<<< HEAD
    WakeUpTimerManager.BootReceiver().onReceive(context, Intent(Intent.ACTION_BOOT_COMPLETED))
=======
    WakeUpTimerManager.BootReceiver()
      .onReceive(ApplicationProvider.getApplicationContext(), Intent(Intent.ACTION_BOOT_COMPLETED))

>>>>>>> c21278b1
    assertNull(shadowAlarmManager.nextScheduledAlarm)
  }
}<|MERGE_RESOLUTION|>--- conflicted
+++ resolved
@@ -23,10 +23,6 @@
 @RunWith(RobolectricTestRunner::class)
 class WakeUpTimerManagerTest {
 
-<<<<<<< HEAD
-  private lateinit var context: Context
-=======
->>>>>>> c21278b1
   private lateinit var mockPrefs: SharedPreferences
   private lateinit var shadowAlarmManager: ShadowAlarmManager
 
@@ -35,16 +31,10 @@
     mockkStatic(PreferenceManager::class)
     mockPrefs = mockk(relaxed = true)
     every { PreferenceManager.getDefaultSharedPreferences(any()) } returns mockPrefs
-<<<<<<< HEAD
-
-    context = RuntimeEnvironment.systemContext
-    shadowAlarmManager = shadowOf(context.getSystemService(AlarmManager::class.java))
-=======
     shadowAlarmManager = shadowOf(
       ApplicationProvider.getApplicationContext<Context>()
         .getSystemService(AlarmManager::class.java)
     )
->>>>>>> c21278b1
   }
 
   @Test
@@ -57,11 +47,7 @@
     }
 
     every { mockPrefs.edit() } returns mockPrefsEditor
-<<<<<<< HEAD
-    WakeUpTimerManager.set(context, expectedTimer)
-=======
     WakeUpTimerManager.set(ApplicationProvider.getApplicationContext(), expectedTimer)
->>>>>>> c21278b1
 
     verifyOrder {
       mockPrefs.edit()
@@ -79,11 +65,7 @@
     }
 
     every { mockPrefs.edit() } returns mockPrefsEditor
-<<<<<<< HEAD
-    WakeUpTimerManager.cancel(context)
-=======
     WakeUpTimerManager.cancel(ApplicationProvider.getApplicationContext())
->>>>>>> c21278b1
 
     verifyOrder {
       mockPrefs.edit()
@@ -98,17 +80,10 @@
   fun testGet() {
     // when timer is not scheduled
     every { mockPrefs.getString(any(), any()) } returns null
-<<<<<<< HEAD
-    assertNull(WakeUpTimerManager.get(context))
-
-    every { mockPrefs.getString(any(), any()) } returns "{\"presetName\":\"test\", \"atMillis\": 1}"
-    val timer = WakeUpTimerManager.get(context)
-=======
     assertNull(WakeUpTimerManager.get(ApplicationProvider.getApplicationContext()))
 
     every { mockPrefs.getString(any(), any()) } returns "{\"presetName\":\"test\", \"atMillis\": 1}"
     val timer = WakeUpTimerManager.get(ApplicationProvider.getApplicationContext())
->>>>>>> c21278b1
     assertEquals(1L, timer?.atMillis)
     assertEquals("test", timer?.presetName)
   }
@@ -120,26 +95,18 @@
       mockPrefs.getString(any(), any())
     } returns "{\"presetName\":\"test\", \"atMillis\": $expectedTime}"
 
-<<<<<<< HEAD
-    WakeUpTimerManager.BootReceiver().onReceive(context, Intent(Intent.ACTION_BOOT_COMPLETED))
-=======
     WakeUpTimerManager.BootReceiver()
       .onReceive(ApplicationProvider.getApplicationContext(), Intent(Intent.ACTION_BOOT_COMPLETED))
 
->>>>>>> c21278b1
     assertEquals(expectedTime, shadowAlarmManager.nextScheduledAlarm.triggerAtTime)
   }
 
   @Test
   fun testBootReceiver_whenTimeIsNotPreScheduled() {
     every { mockPrefs.getString(any(), any()) } returns null
-<<<<<<< HEAD
-    WakeUpTimerManager.BootReceiver().onReceive(context, Intent(Intent.ACTION_BOOT_COMPLETED))
-=======
     WakeUpTimerManager.BootReceiver()
       .onReceive(ApplicationProvider.getApplicationContext(), Intent(Intent.ACTION_BOOT_COMPLETED))
 
->>>>>>> c21278b1
     assertNull(shadowAlarmManager.nextScheduledAlarm)
   }
 }