<resources>

  <style name="Base.V21.Theme.App" parent="Theme.MaterialComponents.DayNight" />

  <style name="Base.Theme.App" parent="Base.V21.Theme.App">
    <item name="android:statusBarColor">@color/status_bar</item>
    <item name="android:navigationBarColor">@color/status_bar</item>
  </style>

  <style name="Theme.App" parent="Base.Theme.App">
    <item name="android:colorBackground">@color/background</item>
    <item name="colorPrimary">@color/primary</item>
    <item name="colorPrimaryDark">@color/primary_dark</item>
    <item name="colorAccent">@color/accent</item>
    <item name="actionBarStyle">@style/Widget.MaterialComponents.ActionBar.Solid</item>
    <item name="actionBarTheme">@style/ThemeOverlay.App.ActionBar</item>
    <item name="floatingActionButtonStyle">@style/Widget.App.FloatingActionButton</item>
    <item name="popupMenuStyle">@style/Widget.App.PopupMenu</item>
    <item name="bottomSheetDialogTheme">@style/Theme.App.BottomSheetDialog</item>
    <item name="mediaRouteTheme">@style/Theme.App.MediaRouter</item>
    <item name="materialCardViewStyle">@style/Widget.App.CardView</item>
    <item name="preferenceTheme">@style/PreferenceThemeOverlay.App</item>
  </style>

  <style name="ThemeOverlay.App.ActionBar" parent="ThemeOverlay.MaterialComponents.ActionBar">
    <item name="colorPrimary">@color/action_bar</item>
    <item name="colorControlNormal">@color/action_menu_item</item>
  </style>

  <style name="Widget.App.FloatingActionButton" parent="Widget.MaterialComponents.FloatingActionButton">
    <item name="tint">@android:color/primary_text_dark</item>
    <item name="backgroundTint">?attr/colorAccent</item>
  </style>

  <style name="Widget.App.CardView" parent="Widget.MaterialComponents.CardView">
    <item name="android:layout_margin">7dp</item>
    <item name="cardBackgroundColor">@color/background_dark</item>
    <item name="cardCornerRadius">7dp</item>
    <item name="cardElevation">3dp</item>
    <item name="contentPadding">10dp</item>
  </style>

  <style name="Widget.App.PopupMenu" parent="Widget.MaterialComponents.PopupMenu">
    <item name="android:popupBackground">@drawable/popup_menu_bg</item>
  </style>

  <style name="Theme.App.BottomSheetDialog" parent="Theme.MaterialComponents.DayNight.BottomSheetDialog">
    <item name="android:colorBackground">@color/background_dark</item>
    <item name="colorPrimary">@color/primary</item>
    <!-- RadioButtons use the secondary color but we don't really have a secondary color so... -->
    <item name="colorSecondary">@color/primary</item>
    <item name="bottomSheetStyle">@style/Widget.App.BottomSheet.Modal</item>
    <item name="titleTextAppearance">@style/TextAppearance.App.BottomSheetDialog.Title</item>
    <!-- following attributes are mostly unnecessary with current values. just for reference -->
    <item name="buttonStyle">@style/Widget.MaterialComponents.Button.TextButton.Dialog</item>
    <item name="android:textAppearance">@style/TextAppearance.MaterialComponents.Body1</item>
    <item name="textInputStyle">@style/Widget.MaterialComponents.TextInputLayout.OutlinedBox</item>
  </style>

  <style name="Widget.App.BottomSheet.Modal" parent="Widget.Design.BottomSheet.Modal">
    <item name="shapeAppearance">@style/ShapeAppearance.App.BottomSheetDialog</item>
  </style>

  <style name="ShapeAppearance.App.BottomSheetDialog" parent="">
    <item name="cornerFamily">rounded</item>
    <item name="cornerSizeTopRight">8dp</item>
    <item name="cornerSizeTopLeft">8dp</item>
    <item name="cornerSizeBottomRight">0dp</item>
    <item name="cornerSizeBottomLeft">0dp</item>
  </style>

  <style name="TextAppearance.App.BottomSheetDialog.Title" parent="TextAppearance.MaterialComponents.Headline4">
    <item name="android:textSize">28sp</item>
  </style>

  <style name="TextAppearance.App.CountdownTextView" parent="TextAppearance.MaterialComponents.Headline3">
    <item name="android:textColor">?attr/colorAccent</item>
  </style>

  <style name="TextAppearance.App.CountdownTextView.Disabled">
    <item name="android:textColor">@color/material_on_background_disabled</item>
  </style>

  <style name="Widget.App.DurationPicker.Button.AddTime" parent="Widget.MaterialComponents.Button.TextButton.Icon">
    <item name="android:layout_width">wrap_content</item>
    <item name="android:layout_height">wrap_content</item>
    <item name="android:layout_margin">5dp</item>
    <item name="android:padding">14dp</item>
    <item name="android:textAppearance">@style/TextAppearance.MaterialComponents.Headline6</item>
    <item name="icon">@drawable/ic_action_add</item>
  </style>

  <style name="Base.Theme.App.MediaRouter" parent="Theme.MediaRouter.Light" />

  <!-- This theme is a pure function of hit and trial. Following worked at the time. -->
  <style name="Theme.App.MediaRouter" parent="Base.Theme.App.MediaRouter">
    <item name="android:windowBackground">@color/background_dark</item>
    <item name="android:colorBackground">@color/background_dark</item>
    <item name="colorPrimary">@color/primary</item>
    <item name="colorAccent">@color/accent</item>
    <item name="colorBackgroundFloating">@color/background_dark</item>
    <item name="mediaRouteControlPanelThemeOverlay">@style/ThemeOverlay.MediaRouter.Light</item>
  </style>

<<<<<<< HEAD
=======
  <style name="Widget.App.SoundLibrary.Slider" parent="Widget.MaterialComponents.Slider">
    <item name="haloRadius">12dp</item>
    <item name="thumbRadius">8dp</item>
    <item name="labelBehavior">floating</item>
  </style>

  <style name="PreferenceThemeOverlay.App" parent="PreferenceThemeOverlay.v14.Material">
    <item name="android:tint">?android:attr/textColorSecondary</item>
  </style>

>>>>>>> 04d9583b
</resources><|MERGE_RESOLUTION|>--- conflicted
+++ resolved
@@ -102,17 +102,8 @@
     <item name="mediaRouteControlPanelThemeOverlay">@style/ThemeOverlay.MediaRouter.Light</item>
   </style>
 
-<<<<<<< HEAD
-=======
-  <style name="Widget.App.SoundLibrary.Slider" parent="Widget.MaterialComponents.Slider">
-    <item name="haloRadius">12dp</item>
-    <item name="thumbRadius">8dp</item>
-    <item name="labelBehavior">floating</item>
-  </style>
-
   <style name="PreferenceThemeOverlay.App" parent="PreferenceThemeOverlay.v14.Material">
     <item name="android:tint">?android:attr/textColorSecondary</item>
   </style>
 
->>>>>>> 04d9583b
 </resources>