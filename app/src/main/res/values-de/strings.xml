<?xml version="1.0" encoding="utf-8"?>
<resources>

  <!-- Navigation Drawer -->

  <string name="about">Über</string>
<<<<<<< HEAD
  <string name="about__translations">Übersetzungen</string>
  <string name="report_issue">Fehler melden</string>
  <string name="repeat_time_period">Wiederholungszeit</string>
  <string name="volume">Lautstärke</string>
  <string name="play_pause">Abspielen / pausieren</string>
  <string name="open_drawer">Navigationsleiste öffnen</string>
=======
  <string name="app_theme">Theme</string>
>>>>>>> c8e5781d
  <string name="close_drawer">Navigationsleiste schließen</string>
  <string name="library">Sammlung</string>
  <string name="open_drawer">Navigationsleiste öffnen</string>
  <string name="report_issue">Fehler melden</string>
  <string name="saved_presets">Gespeicherte Voreinstellungen</string>
  <string name="sleep_timer">Einschlaftimer</string>
  <string name="support_development">Unterstütze die Entwicklung</string>
  <string name="wake_up_timer">Aufwach-Timer</string>
  

  <!-- Save new preset Dialog -->

  <string name="cancel">Abbrechen</string>
  <string name="dismiss">Ausblenden</string>
  <string name="name">Name</string>
  <string name="pause">Pause</string>
  <string name="preset_already_exists">Eine Voreinstellung mit diesem Namen existiert bereits!</string>
  <string name="preset_name_cannot_be_empty">Der Voreinstellungsname darf nicht leer sein!</string>
  <string name="preset_saved">Voreinstellung gespeichert!</string>
  <string name="save">Speichern</string>
  <string name="save_preset">Voreinstellung speichern</string>
  

  <!-- Library List Item -->

  <string name="play">Abspielen</string>
  <string name="play_pause">Abspielen / pausieren</string>
  <string name="repeat_time_period">Wiederholungszeit</string>
  <string name="stop">Stop</string>
  <string name="volume">Lautstärke</string>
  

  <!-- Library - sound groups -->

  <string name="sound_group__monsoon">Monsun</string>
  <string name="sound_group__public_gatherings">Öffentliches Zusammenkommen</string>
  <string name="sound_group__raw_noise">Grobes Rauschen</string>
  <string name="sound_group__times_of_day">Tageszeiten</string>
  <string name="sound_group__wind">Wind</string>
  

  <!-- Library - sounds -->

  <string name="airplane_inflight">Im Flugzeug</string>
  <string name="airplane_seatbelt_beeps">Flugzeug-Anschnallsignal</string>
  <string name="birds">Vögel</string>
  <string name="bonfire">Lagerfeuer</string>
  <string name="brownian_noise">Brownsches Rauschen</string>
  <string name="coffee_shop">Kaffeehaus</string>
  <string name="distant_thunder">Ferner Donner</string>
  <string name="heavy_rain">Starker Regen</string>
  <string name="light_rain">Leichter Regen</string>
  <string name="moderate_rain">Milder Regen</string>
  <string name="morning_in_a_village">Dörfliche Morgenstimmung</string>
  <string name="moving_train">Fahrender Zug</string>
  <string name="night">Nacht</string>
  <string name="office">Büro</string>
  <string name="pink_noise">Rosa Rauschen</string>
  <string name="public_library">Öffentliche Bibliothek</string>
  <string name="rolling_thunder">Rollender Donner</string>
  <string name="seaside">Am Meer</string>
  <string name="soft_wind">Leichter Wind</string>
  <string name="thunder_crack">Donnerschlag</string>
  <string name="train_horn">Zugsignal</string>
  <string name="electric_car">Elektroauto</string>
  <string name="quiet_conversation">Stille Unterhaltung</string>
  <string name="sound_group__life">Leben</string>
  <string name="howling_wolf">heulender Wolf</string>
  <string name="crickets">Grillen</string>
  <string name="human_heartbeat">menschlicher Herzschlag</string>
  <string name="creaking_ship">knarrendes Schiff</string>
  <string name="screeching_seagulls">kreischende Möwen</string>
  <string name="purring_cat">schnurrende Katze</string>
  <string name="walking_through_the_snow">durch den Schnee gehen</string>
  <string name="water_hose">Wasserschlauch</string>
  <string name="water_stream">Wasserlauf</string>
  <string name="white_noise">Weißes Rauschen</string>
<<<<<<< HEAD
  <string name="wind_in_palm_trees">Wind in Palmen</string>
  <string name="appintro__getting_started_title">Willkommen</string>
  <string name="appintro__getting_started_desc_0">Wischen Sie nach links um alle Funktionen kennenzulernen!</string>
=======
>>>>>>> c8e5781d
  <string name="wind_in_chimes_of_shells">Wind in Glockenspiel aus Muscheln</string>
  <string name="wind_in_palm_trees">Wind in Palmen</string>
  

  <!-- Saved Presets -->

  <string name="delete">Löschen</string>
  <string name="open_context_menu">Öffne das Kontext-Menü</string>
<<<<<<< HEAD
  <string name="preset_already_exists">Eine Voreinstellung mit diesem Namen existiert bereits!</string>
  <string name="help">Hilfe</string>
=======
  <string name="preset_delete_confirmation">%s löschen?</string>
  <string name="preset_deleted">Voreinstellung gelöscht!</string>
>>>>>>> c8e5781d
  <string name="preset_info__description">
    Du hast bisher keine Voreinstellungen erstellt. Um eine Voreinstellung zu erstellen, gehe zur
    Bibliothek und starte eine Audioausgabe. Im Anschluss kannst du den Speichern-Knopf in der
    unteren Ecke des Bildschirms anklicken.
  </string>
  <string name="rename">Umbenennen</string>
  

  <!-- Sleep Timer -->

  <string name="auto_sleep_schedule_cancelled">Automatischer Schlaftimer abgebrochen!</string>
  <string name="reset">Zurücksetzen</string>
  <string name="sleep_timer_description">
    Noice schaltet sich automatisch nach Ablauf des Timers aus. Nutze die Knöpfe weiter unten, um
    dem Timer Zeit hinzuzufügen oder abzuziehen.
  </string>
<<<<<<< HEAD
  <string name="sound_group__monsoon">Monsun</string>
  <string name="sound_group__public_gatherings">Öffentliches Zusammenkommen</string>
  <string name="sound_group__water">Wasser</string>
  <string name="sound_group__raw_noise">Grobes Rauschen</string>
  <string name="sound_group__times_of_day">Tageszeiten</string>
  <string name="sound_group__wind">Wind</string>
  <string name="sound_group__vehicles">Fahrzeuge</string>
  <string name="support_development">Unterstütze die Entwicklung</string>
  <string name="support_development__why">Warum solltest du unterstützen?</string>
  <string name="support_development__why_description">
    - Um zukünftige Updates zu ermöglichen\n
    - Um Noice für immer werbefrei zu halten\n
  </string>
  <string name="support_development__share">Mit Freunden teilen</string>
  <string name="support_development__share_description">
    Noice mit Freunden zu teilen ist fast genau so wichtig wie Geld zu spenden. Mit mehr Downloads
    können wir Feedback aus vielen unterschiedlichen Perspektiven erhalten, welches uns dabei hilft
    Noice noch besser zu machen\n
=======
  

  <!-- Wake-up Timer -->

  <string name="select_preset">Wähle eine Voreinstellung aus</string>
  <string name="wake_up_timer_description">
    Noice startet die ausgewählte Voreinstellung wenn der Timer endet. Nutze die Knöpfe weiter unten,
    um eine Voreinstellung auszusuchen und die gewünschte Länge bis zum Start des Aufwach-Timers
    hinzuzufügen.
>>>>>>> c8e5781d
  </string>
  

  <!-- Theme -->

  <string-array name="app_themes">
    <item>Hell</item>
    <item>Dunkel</item>
    <item>Systemstandard</item>
  </string-array>


  <!-- About -->

  <string name="about__email">E-Mail</string>
  <string name="about__github">Github</string>
  <string name="about__twitter">Twitter</string>
  <string name="app_description">Entspannung und Produktivitätssteigerung durch minimale Hintergrundgeräusche</string>
  <string name="connect_with_author">Autor kontaktieren</string>
  <string name="credits">Danksagungen</string>
  

  <!-- Support Development -->

  <string name="support_development__donate">Spenden</string>
  <string name="support_development__donate_description">
    Spenden helfen uns dabei\n
    - in neue Funktionen zu investieren\n
    - bessere Audiosamples zu kuratieren\n
    - Kaffee zu kaufen\n
  </string>
  <string name="support_development__donate_google_play_description">
    Deine Spende wird sicher über Google Play abgewickelt. Der Betrag wird in deine lokale Währung
    umgewandelt. Je nach Land _können_ weitere Steuern zum Endbetrag hinzukommen.
  </string>
  <string name="support_development__donate_thank_you">Vielen Dank!</string>
  <string name="support_development__donate_thank_you_description">
    Wir danken dir von ganzem Herzen für deine großzügige Spende an das Noice-Projekt.
  </string>
  <string name="support_development__share">Mit Freunden teilen</string>
  <string name="support_development__share_description">
    Noice mit Freunden zu teilen ist fast genau so wichtig wie Geld zu spenden. Mit mehr Downloads
    können wir Feedback aus vielen unterschiedlichen Perspektiven erhalten, welches uns dabei hilft
    Noice noch besser zu machen\n
  </string>
  <string name="support_development__why">Warum solltest du unterstützen?</string>
  <string name="support_development__why_description">
    - Um zukünftige Updates zu ermöglichen\n
    - Um Noice für immer werbefrei zu halten\n
  </string>
  

  <!-- Others -->

  <string name="cast_media">Übertrage das Medium auf ein anderes Gerät</string>
  <string name="notification_channel_default__description">Steuerung der Medienwiedergabe</string>
  <string name="notification_channel_default__name">Medienwiedergabe</string>
</resources><|MERGE_RESOLUTION|>--- conflicted
+++ resolved
@@ -4,17 +4,9 @@
   <!-- Navigation Drawer -->
 
   <string name="about">Über</string>
-<<<<<<< HEAD
-  <string name="about__translations">Übersetzungen</string>
-  <string name="report_issue">Fehler melden</string>
-  <string name="repeat_time_period">Wiederholungszeit</string>
-  <string name="volume">Lautstärke</string>
-  <string name="play_pause">Abspielen / pausieren</string>
-  <string name="open_drawer">Navigationsleiste öffnen</string>
-=======
   <string name="app_theme">Theme</string>
->>>>>>> c8e5781d
   <string name="close_drawer">Navigationsleiste schließen</string>
+  <string name="help">Hilfe</string>
   <string name="library">Sammlung</string>
   <string name="open_drawer">Navigationsleiste öffnen</string>
   <string name="report_issue">Fehler melden</string>
@@ -22,7 +14,7 @@
   <string name="sleep_timer">Einschlaftimer</string>
   <string name="support_development">Unterstütze die Entwicklung</string>
   <string name="wake_up_timer">Aufwach-Timer</string>
-  
+
 
   <!-- Save new preset Dialog -->
 
@@ -35,7 +27,7 @@
   <string name="preset_saved">Voreinstellung gespeichert!</string>
   <string name="save">Speichern</string>
   <string name="save_preset">Voreinstellung speichern</string>
-  
+
 
   <!-- Library List Item -->
 
@@ -44,16 +36,19 @@
   <string name="repeat_time_period">Wiederholungszeit</string>
   <string name="stop">Stop</string>
   <string name="volume">Lautstärke</string>
-  
+
 
   <!-- Library - sound groups -->
 
+  <string name="sound_group__life">Leben</string>
   <string name="sound_group__monsoon">Monsun</string>
   <string name="sound_group__public_gatherings">Öffentliches Zusammenkommen</string>
   <string name="sound_group__raw_noise">Grobes Rauschen</string>
   <string name="sound_group__times_of_day">Tageszeiten</string>
+  <string name="sound_group__vehicles">Fahrzeuge</string>
+  <string name="sound_group__water">Wasser</string>
   <string name="sound_group__wind">Wind</string>
-  
+
 
   <!-- Library - sounds -->
 
@@ -63,8 +58,13 @@
   <string name="bonfire">Lagerfeuer</string>
   <string name="brownian_noise">Brownsches Rauschen</string>
   <string name="coffee_shop">Kaffeehaus</string>
+  <string name="creaking_ship">Knarrendes Schiff</string>
+  <string name="crickets">Grillen</string>
   <string name="distant_thunder">Ferner Donner</string>
+  <string name="electric_car">Elektroauto</string>
   <string name="heavy_rain">Starker Regen</string>
+  <string name="howling_wolf">Heulender Wolf</string>
+  <string name="human_heartbeat">Menschlicher Herzschlag</string>
   <string name="light_rain">Leichter Regen</string>
   <string name="moderate_rain">Milder Regen</string>
   <string name="morning_in_a_village">Dörfliche Morgenstimmung</string>
@@ -73,52 +73,35 @@
   <string name="office">Büro</string>
   <string name="pink_noise">Rosa Rauschen</string>
   <string name="public_library">Öffentliche Bibliothek</string>
+  <string name="purring_cat">Schnurrende Katze</string>
+  <string name="quiet_conversation">Stille Unterhaltung</string>
   <string name="rolling_thunder">Rollender Donner</string>
+  <string name="screeching_seagulls">Kreischende Möwen</string>
   <string name="seaside">Am Meer</string>
   <string name="soft_wind">Leichter Wind</string>
   <string name="thunder_crack">Donnerschlag</string>
   <string name="train_horn">Zugsignal</string>
-  <string name="electric_car">Elektroauto</string>
-  <string name="quiet_conversation">Stille Unterhaltung</string>
-  <string name="sound_group__life">Leben</string>
-  <string name="howling_wolf">heulender Wolf</string>
-  <string name="crickets">Grillen</string>
-  <string name="human_heartbeat">menschlicher Herzschlag</string>
-  <string name="creaking_ship">knarrendes Schiff</string>
-  <string name="screeching_seagulls">kreischende Möwen</string>
-  <string name="purring_cat">schnurrende Katze</string>
-  <string name="walking_through_the_snow">durch den Schnee gehen</string>
+  <string name="walking_through_the_snow">Durch den Schnee gehen</string>
   <string name="water_hose">Wasserschlauch</string>
   <string name="water_stream">Wasserlauf</string>
   <string name="white_noise">Weißes Rauschen</string>
-<<<<<<< HEAD
-  <string name="wind_in_palm_trees">Wind in Palmen</string>
-  <string name="appintro__getting_started_title">Willkommen</string>
-  <string name="appintro__getting_started_desc_0">Wischen Sie nach links um alle Funktionen kennenzulernen!</string>
-=======
->>>>>>> c8e5781d
   <string name="wind_in_chimes_of_shells">Wind in Glockenspiel aus Muscheln</string>
   <string name="wind_in_palm_trees">Wind in Palmen</string>
-  
+
 
   <!-- Saved Presets -->
 
   <string name="delete">Löschen</string>
   <string name="open_context_menu">Öffne das Kontext-Menü</string>
-<<<<<<< HEAD
-  <string name="preset_already_exists">Eine Voreinstellung mit diesem Namen existiert bereits!</string>
-  <string name="help">Hilfe</string>
-=======
   <string name="preset_delete_confirmation">%s löschen?</string>
   <string name="preset_deleted">Voreinstellung gelöscht!</string>
->>>>>>> c8e5781d
   <string name="preset_info__description">
     Du hast bisher keine Voreinstellungen erstellt. Um eine Voreinstellung zu erstellen, gehe zur
     Bibliothek und starte eine Audioausgabe. Im Anschluss kannst du den Speichern-Knopf in der
     unteren Ecke des Bildschirms anklicken.
   </string>
   <string name="rename">Umbenennen</string>
-  
+
 
   <!-- Sleep Timer -->
 
@@ -128,27 +111,7 @@
     Noice schaltet sich automatisch nach Ablauf des Timers aus. Nutze die Knöpfe weiter unten, um
     dem Timer Zeit hinzuzufügen oder abzuziehen.
   </string>
-<<<<<<< HEAD
-  <string name="sound_group__monsoon">Monsun</string>
-  <string name="sound_group__public_gatherings">Öffentliches Zusammenkommen</string>
-  <string name="sound_group__water">Wasser</string>
-  <string name="sound_group__raw_noise">Grobes Rauschen</string>
-  <string name="sound_group__times_of_day">Tageszeiten</string>
-  <string name="sound_group__wind">Wind</string>
-  <string name="sound_group__vehicles">Fahrzeuge</string>
-  <string name="support_development">Unterstütze die Entwicklung</string>
-  <string name="support_development__why">Warum solltest du unterstützen?</string>
-  <string name="support_development__why_description">
-    - Um zukünftige Updates zu ermöglichen\n
-    - Um Noice für immer werbefrei zu halten\n
-  </string>
-  <string name="support_development__share">Mit Freunden teilen</string>
-  <string name="support_development__share_description">
-    Noice mit Freunden zu teilen ist fast genau so wichtig wie Geld zu spenden. Mit mehr Downloads
-    können wir Feedback aus vielen unterschiedlichen Perspektiven erhalten, welches uns dabei hilft
-    Noice noch besser zu machen\n
-=======
-  
+
 
   <!-- Wake-up Timer -->
 
@@ -157,9 +120,8 @@
     Noice startet die ausgewählte Voreinstellung wenn der Timer endet. Nutze die Knöpfe weiter unten,
     um eine Voreinstellung auszusuchen und die gewünschte Länge bis zum Start des Aufwach-Timers
     hinzuzufügen.
->>>>>>> c8e5781d
   </string>
-  
+
 
   <!-- Theme -->
 
@@ -174,11 +136,18 @@
 
   <string name="about__email">E-Mail</string>
   <string name="about__github">Github</string>
+  <string name="about__translations">Übersetzungen</string>
   <string name="about__twitter">Twitter</string>
   <string name="app_description">Entspannung und Produktivitätssteigerung durch minimale Hintergrundgeräusche</string>
   <string name="connect_with_author">Autor kontaktieren</string>
   <string name="credits">Danksagungen</string>
-  
+
+
+  <!-- Help -->
+
+  <string name="appintro__getting_started_desc_0">Wischen Sie nach links um alle Funktionen kennenzulernen!</string>
+  <string name="appintro__getting_started_title">Willkommen</string>
+
 
   <!-- Support Development -->
 
@@ -208,7 +177,7 @@
     - Um zukünftige Updates zu ermöglichen\n
     - Um Noice für immer werbefrei zu halten\n
   </string>
-  
+
 
   <!-- Others -->
 
