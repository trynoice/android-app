--- conflicted
+++ resolved
@@ -25,7 +25,6 @@
 import com.github.ashutoshgngwr.noice.repository.SettingsRepository
 import com.github.ashutoshgngwr.noice.repository.SoundRepository
 import com.github.ashutoshgngwr.noice.repository.SubscriptionRepository
-import com.google.android.exoplayer2.source.ProgressiveMediaSource
 import com.google.android.exoplayer2.upstream.cache.Cache
 import com.trynoice.api.client.NoiceApiClient
 import dagger.hilt.android.AndroidEntryPoint
@@ -101,7 +100,7 @@
   }
 
   private val localPlayerFactory: Player.Factory by lazy {
-    LocalPlayer.Factory(this, ProgressiveMediaSource.Factory(soundDataSourceFactory))
+    LocalPlayer.Factory(this, localDataSourceFactory)
   }
 
   private val playerManager: PlayerManager by lazy {
@@ -110,11 +109,7 @@
       settingsRepository.getAudioQuality().bitrate,
       PlayerManager.DEFAULT_AUDIO_ATTRIBUTES,
       soundRepository,
-<<<<<<< HEAD
       localPlayerFactory,
-=======
-      localDataSourceFactory,
->>>>>>> 1e93d015
       analyticsProvider,
       lifecycleScope,
       this
