--- conflicted
+++ resolved
@@ -105,23 +105,26 @@
         R.drawable.ic_stat_sound,
         R.string.credits__sound_thunder_crack_url
       ),
-<<<<<<< HEAD
-      arrayOf(R.string.credits__sound_train_horn, R.drawable.ic_stat_sound, R.string.credits__sound_train_horn_url),
-      arrayOf(R.string.credits__sound_water_hose, R.drawable.ic_stat_sound, R.string.credits__sound_water_hose_url),
-      arrayOf(R.string.credits__sound_water_hosing, R.drawable.ic_stat_sound, R.string.credits__sound_water_hosing_url),
-      arrayOf(R.string.credits__sound_water_stream, R.drawable.ic_stat_sound, R.string.credits__sound_water_stream_url),
-=======
       arrayOf(
         R.string.credits__sound_train_horn,
         R.drawable.ic_stat_sound,
         R.string.credits__sound_train_horn_url
       ),
       arrayOf(
+        R.string.credits__sound_water_hose,
+        R.drawable.ic_stat_sound,
+        R.string.credits__sound_water_hose_url
+      ),
+      arrayOf(
+        R.string.credits__sound_water_hosing,
+        R.drawable.ic_stat_sound,
+        R.string.credits__sound_water_hosing_url
+      ),
+      arrayOf(
         R.string.credits__sound_water_stream,
         R.drawable.ic_stat_sound,
         R.string.credits__sound_water_stream_url
       ),
->>>>>>> 3034d64d
       arrayOf(
         R.string.credits__sound_wind_chimes_of_shells,
         R.drawable.ic_stat_sound,
