--- conflicted
+++ resolved
@@ -199,11 +199,7 @@
   }
 
   override fun onViewCreated(view: View, savedInstanceState: Bundle?) {
-<<<<<<< HEAD
-    analyticsProvider.setCurrentScreen(this::class)
-=======
-    analyticsProvider?.setCurrentScreen("about", AboutFragment::class)
->>>>>>> 29f78df2
+    analyticsProvider?.setCurrentScreen(this::class)
   }
 
   private fun buildElement(
