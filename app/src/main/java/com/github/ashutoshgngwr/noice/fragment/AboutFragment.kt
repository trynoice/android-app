package com.github.ashutoshgngwr.noice.fragment

import android.content.Intent
import android.net.Uri
import android.os.Bundle
import android.view.LayoutInflater
import android.view.View
import android.view.ViewGroup
import androidx.fragment.app.Fragment
import com.github.ashutoshgngwr.noice.R
import mehdi.sakout.aboutpage.AboutPage
import mehdi.sakout.aboutpage.Element

class AboutFragment : Fragment() {

  companion object {
    private val ITEMS = arrayOf(
      arrayOf(
        R.string.credits__app_icon,
        R.drawable.ic_launcher_24dp,
        R.string.credits__app_icon_url
      ),
      arrayOf(
        R.string.credits__sound_airplane_inflight,
        R.drawable.ic_about_sound,
        R.string.credits__sound_airplane_inflight_url
      ),
      arrayOf(
        R.string.credits__sound_airplane_seatbelt_beeps,
        R.drawable.ic_about_sound,
        R.string.credits__sound_airplane_seatbelt_beeps_url
      ),
      arrayOf(
        R.string.credits__sound_birds,
        R.drawable.ic_about_sound,
        R.string.credits__sound_birds_url
      ),
      arrayOf(
        R.string.credits__sound_bonfire,
        R.drawable.ic_about_sound,
        R.string.credits__sound_bonfire_url
      ),
      arrayOf(
        R.string.credits__sound_coffee_shop,
        R.drawable.ic_about_sound,
        R.string.credits__sound_coffee_shop_url
      ),
      arrayOf(
        R.string.credits__sound_distant_thunder,
        R.drawable.ic_about_sound,
        R.string.credits__sound_distant_thunder_url
      ),
      arrayOf(
        R.string.credits__sound_heavy_rain,
        R.drawable.ic_about_sound,
        R.string.credits__sound_heavy_rain_url
      ),
      arrayOf(
        R.string.credits__sound_light_rain,
        R.drawable.ic_about_sound,
        R.string.credits__sound_light_rain_url
      ),
      arrayOf(
        R.string.credits__sound_moderate_rain,
        R.drawable.ic_about_sound,
        R.string.credits__sound_moderate_rain_url
      ),
      arrayOf(
        R.string.credits__morning_in_a_village,
        R.drawable.ic_about_sound,
        R.string.credits__morning_in_a_village_url
      ),
      arrayOf(
        R.string.credits__sound_moving_train,
        R.drawable.ic_about_sound,
        R.string.credits__sound_moving_train_url
      ),
      arrayOf(
        R.string.credits__sound_night,
        R.drawable.ic_about_sound,
        R.string.credits__sound_night_url
      ),
      arrayOf(
        R.string.credits__sound_office,
        R.drawable.ic_about_sound,
        R.string.credits__sound_office_url
      ),
      arrayOf(
        R.string.credits__sound_rolling_thunder,
        R.drawable.ic_about_sound,
        R.string.credits__sound_rolling_thunder_url
      ),
      arrayOf(
        R.string.credits__sound_seaside,
        R.drawable.ic_about_sound,
        R.string.credits__sound_seaside_url
      ),
      arrayOf(
        R.string.credits__sound_soft_wind,
        R.drawable.ic_about_sound,
        R.string.credits__sound_soft_wind_url
      ),
      arrayOf(
        R.string.credits__sound_thunder_crack,
        R.drawable.ic_about_sound,
        R.string.credits__sound_thunder_crack_url
      ),
      arrayOf(
        R.string.credits__sound_train_horn,
        R.drawable.ic_about_sound,
        R.string.credits__sound_train_horn_url
      ),
      arrayOf(
        R.string.credits__sound_water_stream,
        R.drawable.ic_about_sound,
        R.string.credits__sound_water_stream_url
      ),
      arrayOf(
        R.string.credits__sound_wind_chimes_of_shells,
        R.drawable.ic_about_sound,
        R.string.credits__sound_wind_chimes_of_shells_url
      ),
      arrayOf(
        R.string.credits__sound_wind_in_palm_trees,
        R.drawable.ic_about_sound,
        R.string.credits__sound_wind_in_palm_trees_url
      ),
      arrayOf(
        R.string.credits__translation_argentinian_spanish,
        R.drawable.ic_about_translation,
        R.string.credits__translation_argentinian_spanish_url
      ),
      arrayOf(
        R.string.credits__translation_russian,
        R.drawable.ic_about_translation,
        R.string.credits__translation_russian_url
      ),
      arrayOf(
        R.string.credits__translation_german,
        R.drawable.ic_about_translation,
        R.string.credits__translation_german_url
      ),
      arrayOf(
        R.string.credits__translation_italian,
        R.drawable.ic_about_translation,
        R.string.credits__translation_italian_url
      ),
      arrayOf(
        R.string.credits__translation_french,
        R.drawable.ic_about_translation,
        R.string.credits__translation_french_url
      ),
      arrayOf(
        R.string.credits__translation_brazilian_portuguese,
        R.drawable.ic_about_translation,
        R.string.credits__translation_brazilian_portuguese_url
      ),
      arrayOf(
<<<<<<< HEAD
        R.string.credits__translation_swedish,
        R.drawable.ic_stat_translation,
        R.string.credits__translation_swedish_url
      ) 
=======
        R.string.credits__translation_spanish,
        R.drawable.ic_about_translation,
        R.string.credits__translation_spanish_url
      )
>>>>>>> 4a4a7511
    )
  }

  override fun onCreateView(
    inflater: LayoutInflater,
    container: ViewGroup?,
    savedInstanceState: Bundle?
  ): View? {
    return AboutPage(context).run {
      setImage(R.drawable.app_banner)
      setDescription(getString(R.string.app_description))
      addItem(getVersionElement())
      addItem(
        createElement(
          R.string.app_copyright,
          R.drawable.ic_about_copyright,
          R.string.app_license_url
        )
      )
      addWebsite(getString(R.string.app_website))
      addPlayStore(getString(R.string.app_playstore))
      addGitHub(getString(R.string.app_github))
      addGroup(getString(R.string.connect_with_author))
      addEmail(getString(R.string.author_email), getString(R.string.about__email))
      addGitHub(getString(R.string.author_social_handle), getString(R.string.about__github))
      addTwitter(getString(R.string.author_social_handle), getString(R.string.about__twitter))
      addGroup(getString(R.string.credits))
      for (item in ITEMS) {
        addItem(createElement(item[0], item[1], item[2]))
      }

      create()
    }
  }

  private fun getVersionElement(): Element {
    val version =
      requireContext().packageManager?.getPackageInfo(requireContext().packageName, 0)?.versionName
    return Element("v$version", R.drawable.ic_about_version)
  }

  private fun createElement(titleResId: Int, iconId: Int, urlResId: Int): Element {
    return Element(getString(titleResId), iconId)
      .setOnClickListener {
        requireContext().startActivity(
          Intent(
            Intent.ACTION_VIEW,
            Uri.parse(getString(urlResId))
          )
        )
      }
  }
}<|MERGE_RESOLUTION|>--- conflicted
+++ resolved
@@ -156,17 +156,15 @@
         R.string.credits__translation_brazilian_portuguese_url
       ),
       arrayOf(
-<<<<<<< HEAD
+        R.string.credits__translation_spanish,
+        R.drawable.ic_about_translation,
+        R.string.credits__translation_spanish_url
+      ),
+      arrayOf(
         R.string.credits__translation_swedish,
-        R.drawable.ic_stat_translation,
+        R.drawable.ic_about_translation,
         R.string.credits__translation_swedish_url
-      ) 
-=======
-        R.string.credits__translation_spanish,
-        R.drawable.ic_about_translation,
-        R.string.credits__translation_spanish_url
       )
->>>>>>> 4a4a7511
     )
   }
 
