package com.github.ashutoshgngwr.noice.sound

import androidx.annotation.StringRes
import com.github.ashutoshgngwr.noice.R

/**
 *  A data class that holds reference to a sound effect's asset path, title
 *  resource id from android resources and whether or not is it looping.
 *  It also declares a static instance 'LIBRARY' that defines the complete
 *  sound library supported by Noice.
 */
class Sound private constructor(
  val src: Array<String>,
  @StringRes val titleResId: Int,
  @StringRes val displayGroupResID: Int,
  val isLooping: Boolean = true
) {

  companion object {
    /**
     * Static sound library with various effects. All files in [src] array are looked up in the assets.
     */
    val LIBRARY = mapOf(
      "airplane_inflight" to Sound(
        arrayOf("airplane_inflight.mp3"),
        R.string.airplane_inflight,
        R.string.sound_group__airplane
      ),
      "airplane_seatbelt_beeps" to Sound(
        arrayOf("airplane_seatbelt_beeps.mp3"),
        R.string.airplane_seatbelt_beeps, R.string.sound_group__airplane,
        false
      ),
      "birds" to Sound(
        arrayOf("birds.mp3"),
        R.string.birds,
        R.string.sound_group__jungle
      ),
      "bonfire" to Sound(
        arrayOf("bonfire_0.mp3", "bonfire_1.mp3"),
        R.string.bonfire,
        R.string.sound_group__jungle
      ),
      "brownian_noise" to Sound(
        arrayOf("brownian_noise.mp3"),
        R.string.brownian_noise,
        R.string.sound_group__raw_noise
      ),
      "coffee_shop" to Sound(
        arrayOf("coffee_shop_0.mp3", "coffee_shop_1.mp3"),
        R.string.coffee_shop,
        R.string.sound_group__public_gatherings
      ),
      "distant_thunder" to Sound(
        arrayOf("distant_thunder.mp3"),
        R.string.distant_thunder,
        R.string.sound_group__monsoon,
        false
      ),
<<<<<<< HEAD
      "birds" to Sound("birds", R.string.birds),
      "bonfire" to Sound("bonfire", R.string.bonfire),
      "brownian_noise" to Sound("brownian_noise", R.string.brownian_noise),
      "coffee_shop" to Sound("coffee_shop", R.string.coffee_shop),
      "distant_thunder" to Sound("distant_thunder", R.string.distant_thunder, false),
      "heavy_rain" to Sound("heavy_rain", R.string.heavy_rain),
      "light_rain" to Sound("light_rain", R.string.light_rain),
      "moderate_rain" to Sound("moderate_rain", R.string.moderate_rain),
      "morning_in_a_village" to Sound("morning_in_a_village", R.string.morning_in_a_village),
      "moving_train" to Sound("moving_train", R.string.moving_train),
      "night" to Sound("night", R.string.night),
      "office" to Sound("office", R.string.office),
      "pink_noise" to Sound("pink_noise", R.string.pink_noise),
      "rolling_thunder" to Sound("rolling_thunder", R.string.rolling_thunder, false),
      "seaside" to Sound("seaside", R.string.seaside),
      "soft_wind" to Sound("soft_wind", R.string.soft_wind),
      "thunder_crack" to Sound("thunder_crack", R.string.thunder_crack, false),
      "train_horn" to Sound("train_horn", R.string.train_horn, false),
      "water_hose" to Sound("water_hose", R.string.water_hose),
      "water_hosing" to Sound("water_hosing", R.string.water_hosing, isLoopable = false),
      "water_stream" to Sound("water_stream", R.string.water_stream),
      "white_noise" to Sound("white_noise", R.string.white_noise),
      "wind_chimes_of_shells" to Sound("wind_chimes_of_shells", R.string.wind_in_chimes_of_shells),
      "wind_in_palm_trees" to Sound("wind_in_palm_trees", R.string.wind_in_palm_trees)
=======
      "heavy_rain" to Sound(
        arrayOf("heavy_rain.mp3"),
        R.string.heavy_rain,
        R.string.sound_group__monsoon
      ),
      "light_rain" to Sound(
        arrayOf("light_rain_0.mp3", "light_rain_1.mp3"),
        R.string.light_rain,
        R.string.sound_group__monsoon
      ),
      "moderate_rain" to Sound(
        arrayOf("moderate_rain.mp3"),
        R.string.moderate_rain,
        R.string.sound_group__monsoon
      ),
      "morning_in_a_village" to Sound(
        arrayOf("morning_in_a_village_0.mp3", "morning_in_a_village_1.mp3"),
        R.string.morning_in_a_village,
        R.string.sound_group__times_of_day
      ),
      "moving_train" to Sound(
        arrayOf("moving_train.mp3"),
        R.string.moving_train,
        R.string.sound_group__train
      ),
      "night" to Sound(
        arrayOf("night_0.mp3", "night_1.mp3"),
        R.string.night,
        R.string.sound_group__times_of_day
      ),
      "office" to Sound(
        arrayOf("office_0.mp3", "office_1.mp3"),
        R.string.office,
        R.string.sound_group__public_gatherings
      ),
      "pink_noise" to Sound(
        arrayOf("pink_noise.mp3"),
        R.string.pink_noise,
        R.string.sound_group__raw_noise
      ),
      "public_library" to Sound(
        arrayOf("public_library_0.mp3", "public_library_1.mp3"),
        R.string.public_library,
        R.string.sound_group__public_gatherings
      ),
      "rolling_thunder" to Sound(
        arrayOf("rolling_thunder.mp3"),
        R.string.rolling_thunder,
        R.string.sound_group__monsoon,
        false
      ),
      "seaside" to Sound(
        arrayOf("seaside_0.mp3", "seaside_1.mp3"),
        R.string.seaside,
        R.string.sound_group__waterfront
      ),
      "soft_wind" to Sound(
        arrayOf("soft_wind_0.mp3", "soft_wind_1.mp3"),
        R.string.soft_wind,
        R.string.sound_group__wind
      ),
      "thunder_crack" to Sound(
        arrayOf("thunder_crack.mp3"),
        R.string.thunder_crack,
        R.string.sound_group__monsoon,
        false
      ),
      "train_horn" to Sound(
        arrayOf("train_horn.mp3"),
        R.string.train_horn,
        R.string.sound_group__train,
        false
      ),
      "water_stream" to Sound(
        arrayOf("water_stream_0.mp3", "water_stream_1.mp3"),
        R.string.water_stream,
        R.string.sound_group__waterfront
      ),
      "white_noise" to Sound(
        arrayOf("white_noise.mp3"),
        R.string.white_noise,
        R.string.sound_group__raw_noise
      ),
      "wind_chimes_of_shells" to Sound(
        arrayOf("wind_chimes_of_shells.mp3"),
        R.string.wind_in_chimes_of_shells,
        R.string.sound_group__wind
      ),
      "wind_in_palm_trees" to Sound(
        arrayOf("wind_in_palm_trees_0.mp3", "wind_in_palm_trees_1.mp3"),
        R.string.wind_in_palm_trees,
        R.string.sound_group__wind
      )
>>>>>>> 8de5f5e8
    )

    /**
     * A helper function to keep it lean
     */
    fun get(key: String) = requireNotNull(LIBRARY[key])
  }
}<|MERGE_RESOLUTION|>--- conflicted
+++ resolved
@@ -57,32 +57,6 @@
         R.string.sound_group__monsoon,
         false
       ),
-<<<<<<< HEAD
-      "birds" to Sound("birds", R.string.birds),
-      "bonfire" to Sound("bonfire", R.string.bonfire),
-      "brownian_noise" to Sound("brownian_noise", R.string.brownian_noise),
-      "coffee_shop" to Sound("coffee_shop", R.string.coffee_shop),
-      "distant_thunder" to Sound("distant_thunder", R.string.distant_thunder, false),
-      "heavy_rain" to Sound("heavy_rain", R.string.heavy_rain),
-      "light_rain" to Sound("light_rain", R.string.light_rain),
-      "moderate_rain" to Sound("moderate_rain", R.string.moderate_rain),
-      "morning_in_a_village" to Sound("morning_in_a_village", R.string.morning_in_a_village),
-      "moving_train" to Sound("moving_train", R.string.moving_train),
-      "night" to Sound("night", R.string.night),
-      "office" to Sound("office", R.string.office),
-      "pink_noise" to Sound("pink_noise", R.string.pink_noise),
-      "rolling_thunder" to Sound("rolling_thunder", R.string.rolling_thunder, false),
-      "seaside" to Sound("seaside", R.string.seaside),
-      "soft_wind" to Sound("soft_wind", R.string.soft_wind),
-      "thunder_crack" to Sound("thunder_crack", R.string.thunder_crack, false),
-      "train_horn" to Sound("train_horn", R.string.train_horn, false),
-      "water_hose" to Sound("water_hose", R.string.water_hose),
-      "water_hosing" to Sound("water_hosing", R.string.water_hosing, isLoopable = false),
-      "water_stream" to Sound("water_stream", R.string.water_stream),
-      "white_noise" to Sound("white_noise", R.string.white_noise),
-      "wind_chimes_of_shells" to Sound("wind_chimes_of_shells", R.string.wind_in_chimes_of_shells),
-      "wind_in_palm_trees" to Sound("wind_in_palm_trees", R.string.wind_in_palm_trees)
-=======
       "heavy_rain" to Sound(
         arrayOf("heavy_rain.mp3"),
         R.string.heavy_rain,
@@ -156,6 +130,8 @@
         R.string.sound_group__train,
         false
       ),
+      "water_hose" to Sound(arrayOf("water_hose.mp3"), R.string.water_hose, R.string.sound_group__airplane),
+      "water_hosing" to Sound(arrayOf("water_hosing.mp3"), R.string.water_hosing, R.string.sound_group__airplane, false),
       "water_stream" to Sound(
         arrayOf("water_stream_0.mp3", "water_stream_1.mp3"),
         R.string.water_stream,
@@ -176,7 +152,6 @@
         R.string.wind_in_palm_trees,
         R.string.sound_group__wind
       )
->>>>>>> 8de5f5e8
     )
 
     /**
