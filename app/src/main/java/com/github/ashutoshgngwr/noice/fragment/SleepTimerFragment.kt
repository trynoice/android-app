--- conflicted
+++ resolved
@@ -44,20 +44,7 @@
       binding.durationPicker.setResetButtonEnabled(true)
     }
 
-<<<<<<< HEAD
-    analyticsProvider.setCurrentScreen(this::class)
-=======
-    analyticsProvider?.setCurrentScreen("sleep_timer", SleepTimerFragment::class)
-  }
-
-  override fun onDestroyView() {
-    val duration = playbackServiceController.getStopScheduleRemainingMillis()
-    if (duration > 0) {
-      analyticsProvider?.logEvent("sleep_timer_set", bundleOf("duration_ms" to duration))
-    }
-
-    super.onDestroyView()
->>>>>>> 29f78df2
+    analyticsProvider?.setCurrentScreen(this::class)
   }
 
   private fun onDurationAdded(duration: Long) {
@@ -65,20 +52,12 @@
     var enableResetButton = false
     if (duration < 0) { // duration picker reset
       playbackServiceController.clearStopSchedule()
-<<<<<<< HEAD
-=======
-      analyticsProvider?.logEvent("sleep_timer_cancel", bundleOf())
->>>>>>> 29f78df2
       showInfoSnackBar(R.string.auto_sleep_schedule_cancelled, snackBarAnchorView())
     } else {
       remaining = playbackServiceController.getStopScheduleRemainingMillis()
       remaining += duration
       playbackServiceController.scheduleStop(remaining)
       enableResetButton = true
-<<<<<<< HEAD
-=======
-      analyticsProvider?.logEvent("sleep_timer_add_duration", bundleOf("duration_ms" to duration))
->>>>>>> 29f78df2
     }
 
     binding.durationPicker.setResetButtonEnabled(enableResetButton)
