package com.github.ashutoshgngwr.noice.fragment

import android.content.Context
import android.content.Intent
import android.os.Build
import android.os.Bundle
import android.view.LayoutInflater
import android.view.View
import android.view.ViewGroup
import androidx.appcompat.widget.PopupMenu
import androidx.core.app.ShareCompat
import androidx.core.content.pm.ShortcutInfoCompat
import androidx.core.content.pm.ShortcutManagerCompat
import androidx.core.graphics.drawable.IconCompat
import androidx.core.os.bundleOf
import androidx.core.view.isVisible
import androidx.fragment.app.Fragment
import androidx.fragment.app.viewModels
import androidx.lifecycle.ViewModel
import androidx.lifecycle.viewModelScope
import androidx.paging.PagingData
import androidx.paging.PagingDataAdapter
import androidx.paging.cachedIn
import androidx.recyclerview.widget.DiffUtil
import androidx.recyclerview.widget.RecyclerView
import com.github.ashutoshgngwr.noice.AppDispatchers
import com.github.ashutoshgngwr.noice.R
import com.github.ashutoshgngwr.noice.activity.PresetShortcutHandlerActivity
import com.github.ashutoshgngwr.noice.databinding.PresetsFragmentBinding
import com.github.ashutoshgngwr.noice.databinding.PresetsListItemBinding
import com.github.ashutoshgngwr.noice.ext.launchAndRepeatOnStarted
import com.github.ashutoshgngwr.noice.ext.showErrorSnackBar
import com.github.ashutoshgngwr.noice.ext.showSuccessSnackBar
import com.github.ashutoshgngwr.noice.metrics.AnalyticsProvider
import com.github.ashutoshgngwr.noice.metrics.ReviewFlowProvider
import com.github.ashutoshgngwr.noice.models.Preset
import com.github.ashutoshgngwr.noice.repository.PresetRepository
import com.github.ashutoshgngwr.noice.service.SoundPlaybackService
import com.google.android.material.divider.MaterialDividerItemDecoration
import dagger.hilt.android.AndroidEntryPoint
import dagger.hilt.android.lifecycle.HiltViewModel
import kotlinx.coroutines.flow.Flow
import kotlinx.coroutines.flow.MutableStateFlow
import kotlinx.coroutines.flow.SharingStarted
import kotlinx.coroutines.flow.StateFlow
import kotlinx.coroutines.flow.collectLatest
import kotlinx.coroutines.flow.map
import kotlinx.coroutines.flow.stateIn
import kotlinx.coroutines.launch
import java.util.UUID
import javax.inject.Inject

@AndroidEntryPoint
class PresetsFragment : Fragment(), PresetViewHolder.ViewController {

  @set:Inject
  internal lateinit var playbackServiceController: SoundPlaybackService.Controller

  @set:Inject
  internal var analyticsProvider: AnalyticsProvider? = null

  @set:Inject
  internal lateinit var reviewFlowProvider: ReviewFlowProvider

  private lateinit var binding: PresetsFragmentBinding
  private val viewModel: PresetsViewModel by viewModels()
  private val adapter by lazy { PresetListAdapter(layoutInflater, this) }

  override fun onCreateView(inflater: LayoutInflater, container: ViewGroup?, state: Bundle?): View {
    binding = PresetsFragmentBinding.inflate(inflater, container, false)
    return binding.root
  }

  override fun onViewCreated(view: View, savedInstanceState: Bundle?) {
    binding.list.adapter = adapter
    MaterialDividerItemDecoration(requireContext(), MaterialDividerItemDecoration.VERTICAL)
      .also { binding.list.addItemDecoration(it) }

    viewModel.refreshAppShortcuts(requireContext())
    adapter.addLoadStateListener { loadStates ->
      binding.emptyListIndicator.isVisible =
        loadStates.append.endOfPaginationReached && adapter.itemCount < 1
    }

    viewLifecycleOwner.launchAndRepeatOnStarted {
      viewModel.presetsPagingData.collectLatest(adapter::submitData)
    }

    viewLifecycleOwner.launchAndRepeatOnStarted {
      viewModel.presetsWithAppShortcut.collect(adapter::setPresetsWithAppShortcut)
    }

    viewLifecycleOwner.launchAndRepeatOnStarted {
      viewModel.activePreset
        .map { it?.id }
        .collect(adapter::setActivePresetId)
    }

<<<<<<< HEAD
    analyticsProvider.setCurrentScreen(this::class)
=======
    analyticsProvider?.setCurrentScreen("presets", PresetsFragment::class)
>>>>>>> 29f78df2
  }

  override fun onPresetPlayToggleClicked(preset: Preset) {
    if (viewModel.activePreset.value?.id == preset.id) {
      playbackServiceController.stop()
    } else {
      playbackServiceController.playPreset(preset)
    }
  }

  override fun onPresetShareClicked(preset: Preset) {
    val url = viewModel.getShareableUrl(preset)
    ShareCompat.IntentBuilder(binding.root.context)
      .setType("text/plain")
      .setChooserTitle(R.string.share)
      .setText(url)
      .startChooser()
<<<<<<< HEAD
=======

    analyticsProvider?.logEvent("share_preset_uri", bundleOf("item_length" to url.length))
>>>>>>> 29f78df2
  }

  override fun onPresetDeleteClicked(preset: Preset) {
    val params = bundleOf("success" to false)
    DialogFragment.show(childFragmentManager) {
      title(R.string.delete)
      message(R.string.preset_delete_confirmation, preset.name)
      negativeButton(R.string.cancel)
      positiveButton(R.string.delete) {
        viewModel.delete(preset.id)
        // then stop playback if recently deleted preset was playing
        if (viewModel.activePreset.value?.id == preset.id) {
          playbackServiceController.stop()
        }

        ShortcutManagerCompat.removeDynamicShortcuts(requireContext(), listOf(preset.id))
        showSuccessSnackBar(R.string.preset_deleted, snackBarAnchorView())

        params.putBoolean("success", true)
        reviewFlowProvider.maybeAskForReview(requireActivity()) // maybe show in-app review dialog to the user
      }
<<<<<<< HEAD
=======

      onDismiss { analyticsProvider?.logEvent("preset_delete", params) }
>>>>>>> 29f78df2
    }
  }

  override fun onPresetRenameClicked(preset: Preset) {
    DialogFragment.show(childFragmentManager) {
      title(R.string.rename)
      val nameGetter = input(
        hintRes = R.string.name,
        preFillValue = preset.name,
        validator = { name ->
          when {
            name.isBlank() -> R.string.preset_name_cannot_be_empty
            name == preset.name -> 0
            viewModel.doesPresetExistsByName(name) -> R.string.preset_already_exists
            else -> 0
          }
        }
      )

      negativeButton(R.string.cancel)
      positiveButton(R.string.save) {
        viewModel.save(preset.copy(name = nameGetter.invoke()))
        // maybe show in-app review dialog to the user
        reviewFlowProvider.maybeAskForReview(requireActivity())
      }
    }
  }

  override fun onPresetCreatePinnedShortcutClicked(preset: Preset) {
    if (!ShortcutManagerCompat.isRequestPinShortcutSupported(requireContext())) {
      showErrorSnackBar(R.string.pinned_shortcuts_not_supported, snackBarAnchorView())
      return
    }

    val info = buildShortcutInfo(UUID.randomUUID().toString(), "pinned", preset)
    val result =
      ShortcutManagerCompat.requestPinShortcut(requireContext(), info, null)
    if (!result) {
      showErrorSnackBar(R.string.pinned_shortcut_creation_failed, snackBarAnchorView())
    } else if (Build.VERSION.SDK_INT < Build.VERSION_CODES.O) {
      showSuccessSnackBar(R.string.pinned_shortcut_created, snackBarAnchorView())
    }
<<<<<<< HEAD
=======

    val params = bundleOf("success" to result, "shortcut_type" to "pinned")
    analyticsProvider?.logEvent("preset_shortcut_create", params)
>>>>>>> 29f78df2
  }

  override fun onPresetCreateAppShortcutClicked(preset: Preset) {
    val list = ShortcutManagerCompat.getDynamicShortcuts(requireContext())
    list.add(buildShortcutInfo(preset.id, "app", preset))
    val result = ShortcutManagerCompat.addDynamicShortcuts(requireContext(), list)
    if (result) {
      showSuccessSnackBar(R.string.app_shortcut_created, snackBarAnchorView())
    } else {
      showErrorSnackBar(R.string.app_shortcut_creation_failed, snackBarAnchorView())
    }

    viewModel.refreshAppShortcuts(requireContext())
<<<<<<< HEAD
=======
    val params = bundleOf("success" to result, "shortcut_type" to "app")
    analyticsProvider?.logEvent("preset_shortcut_create", params)
>>>>>>> 29f78df2
  }

  override fun onPresetRemoveAppShortcutClicked(preset: Preset) {
    ShortcutManagerCompat.removeDynamicShortcuts(requireContext(), listOf(preset.id))
    showSuccessSnackBar(R.string.app_shortcut_removed, snackBarAnchorView())
    viewModel.refreshAppShortcuts(requireContext())
<<<<<<< HEAD
=======
    analyticsProvider?.logEvent("preset_shortcut_remove", bundleOf("shortcut_type" to "app"))
>>>>>>> 29f78df2
  }

  private fun buildShortcutInfo(id: String, type: String, preset: Preset): ShortcutInfoCompat {
    return ShortcutInfoCompat.Builder(requireContext(), id).run {
      setShortLabel(preset.name)
      setIcon(IconCompat.createWithResource(requireContext(), R.mipmap.ic_preset_shortcut))
      setIntent(
        Intent(requireContext(), PresetShortcutHandlerActivity::class.java)
          .setAction(Intent.ACTION_VIEW)
          .addFlags(Intent.FLAG_ACTIVITY_CLEAR_TASK)
          .putExtra(PresetShortcutHandlerActivity.EXTRA_SHORTCUT_ID, id)
          .putExtra(PresetShortcutHandlerActivity.EXTRA_SHORTCUT_TYPE, type)
          .putExtra(PresetShortcutHandlerActivity.EXTRA_PRESET_ID, preset.id)
      )

      build()
    }
  }

  private fun snackBarAnchorView(): View? {
    return activity?.findViewById<View?>(R.id.playback_controller)
      ?.takeIf { it.isVisible }
  }
}

@HiltViewModel
class PresetsViewModel @Inject constructor(
  private val presetRepository: PresetRepository,
  playbackServiceController: SoundPlaybackService.Controller,
  private val appDispatchers: AppDispatchers,
) : ViewModel() {

  internal val presetsPagingData: Flow<PagingData<Preset>> = presetRepository.pagingDataFlow()
    .cachedIn(viewModelScope)

  internal val activePreset: StateFlow<Preset?> = playbackServiceController.getCurrentPreset()
    .stateIn(viewModelScope, SharingStarted.Eagerly, null)

  internal val presetsWithAppShortcut = MutableStateFlow(emptySet<String>())

  // loading dynamic shortcuts on the IO thread because laoding them on the main thread sometimes
  // causes an ANR.
  internal fun refreshAppShortcuts(context: Context) = viewModelScope.launch(appDispatchers.io) {
    ShortcutManagerCompat.getDynamicShortcuts(context)
      .map { it.id }
      .toSet()
      .also { presetsWithAppShortcut.emit(it) }
  }

  internal fun getShareableUrl(preset: Preset): String {
    return presetRepository.writeAsUrl(preset)
  }

  internal suspend fun doesPresetExistsByName(name: String): Boolean {
    return presetRepository.existsByName(name)
  }

  internal fun save(preset: Preset) {
    viewModelScope.launch { presetRepository.save(preset) }
  }

  internal fun delete(presetId: String) {
    viewModelScope.launch { presetRepository.delete(presetId) }
  }
}

class PresetListAdapter(
  private val layoutInflater: LayoutInflater,
  private val viewController: PresetViewHolder.ViewController,
) : PagingDataAdapter<Preset, PresetViewHolder>(diffCallback) {

  private var presetsWithAppShortcut = emptySet<String>()
  private var activePresetId: String? = null

  override fun onCreateViewHolder(parent: ViewGroup, viewType: Int): PresetViewHolder {
    val binding = PresetsListItemBinding.inflate(layoutInflater, parent, false)
    return PresetViewHolder(binding, viewController)
  }

  override fun onBindViewHolder(holder: PresetViewHolder, position: Int) {
    val preset = getItem(position) ?: return
    holder.bind(preset, preset.id in presetsWithAppShortcut, activePresetId == preset.id)
  }

  fun setPresetsWithAppShortcut(presetIds: Set<String>) {
    val oldPresetIds = presetsWithAppShortcut
    presetsWithAppShortcut = presetIds
    repeat(itemCount) { i ->
      val preset = getItem(i)
      if ((preset?.id in oldPresetIds) != (preset?.id in presetIds)) {
        notifyItemChanged(i)
      }
    }
  }

  fun setActivePresetId(id: String?) {
    if (activePresetId == id) {
      return
    }

    var oldActivePos = -1
    var newActivePos = -1
    repeat(itemCount) { i ->
      val preset = getItem(i)
      if (activePresetId == preset?.id) oldActivePos = i
      if (id == preset?.id) newActivePos = i
    }

    activePresetId = id
    if (oldActivePos > -1) {
      notifyItemChanged(oldActivePos)
    }

    if (newActivePos > -1) {
      notifyItemChanged(newActivePos)
    }
  }

  companion object {
    private val diffCallback = object : DiffUtil.ItemCallback<Preset>() {
      override fun areItemsTheSame(oldItem: Preset, newItem: Preset): Boolean {
        return oldItem.id == newItem.id
      }

      override fun areContentsTheSame(oldItem: Preset, newItem: Preset): Boolean {
        return oldItem == newItem
      }
    }
  }
}

class PresetViewHolder(
  private val binding: PresetsListItemBinding,
  private val controller: ViewController,
) : RecyclerView.ViewHolder(binding.root) {

  private lateinit var preset: Preset
  private var hasAppShortcut = false

  init {
    binding.playButton.setOnClickListener {
      controller.onPresetPlayToggleClicked(preset)
    }

    val onMenuItemClickListener = PopupMenu.OnMenuItemClickListener {
      when (it.itemId) {
        R.id.action_share -> controller.onPresetShareClicked(preset)
        R.id.action_delete -> controller.onPresetDeleteClicked(preset)
        R.id.action_rename -> controller.onPresetRenameClicked(preset)
        R.id.action_create_pinned_shortcut -> controller.onPresetCreatePinnedShortcutClicked(preset)
        R.id.action_create_app_shortcut -> controller.onPresetCreateAppShortcutClicked(preset)
        R.id.action_remove_app_shortcut -> controller.onPresetRemoveAppShortcutClicked(preset)
      }

      true
    }

    binding.menuButton.setOnClickListener {
      PopupMenu(binding.root.context, binding.menuButton).let { pm ->
        pm.inflate(R.menu.preset)
        pm.menu.findItem(R.id.action_create_app_shortcut).isVisible = !hasAppShortcut
        pm.menu.findItem(R.id.action_remove_app_shortcut).isVisible = hasAppShortcut
        pm.setOnMenuItemClickListener(onMenuItemClickListener)
        pm.show()
      }
    }
  }

  fun bind(preset: Preset, hasAppShortcut: Boolean, isPlaying: Boolean) {
    this.preset = preset
    this.hasAppShortcut = hasAppShortcut
    binding.title.text = preset.name
    binding.title.isSelected = true
    binding.playButton.isChecked = isPlaying
  }


  interface ViewController {
    fun onPresetPlayToggleClicked(preset: Preset)
    fun onPresetShareClicked(preset: Preset)
    fun onPresetDeleteClicked(preset: Preset)
    fun onPresetRenameClicked(preset: Preset)
    fun onPresetCreatePinnedShortcutClicked(preset: Preset)
    fun onPresetCreateAppShortcutClicked(preset: Preset)
    fun onPresetRemoveAppShortcutClicked(preset: Preset)
  }
}<|MERGE_RESOLUTION|>--- conflicted
+++ resolved
@@ -12,7 +12,6 @@
 import androidx.core.content.pm.ShortcutInfoCompat
 import androidx.core.content.pm.ShortcutManagerCompat
 import androidx.core.graphics.drawable.IconCompat
-import androidx.core.os.bundleOf
 import androidx.core.view.isVisible
 import androidx.fragment.app.Fragment
 import androidx.fragment.app.viewModels
@@ -96,11 +95,7 @@
         .collect(adapter::setActivePresetId)
     }
 
-<<<<<<< HEAD
-    analyticsProvider.setCurrentScreen(this::class)
-=======
-    analyticsProvider?.setCurrentScreen("presets", PresetsFragment::class)
->>>>>>> 29f78df2
+    analyticsProvider?.setCurrentScreen(this::class)
   }
 
   override fun onPresetPlayToggleClicked(preset: Preset) {
@@ -118,15 +113,9 @@
       .setChooserTitle(R.string.share)
       .setText(url)
       .startChooser()
-<<<<<<< HEAD
-=======
-
-    analyticsProvider?.logEvent("share_preset_uri", bundleOf("item_length" to url.length))
->>>>>>> 29f78df2
   }
 
   override fun onPresetDeleteClicked(preset: Preset) {
-    val params = bundleOf("success" to false)
     DialogFragment.show(childFragmentManager) {
       title(R.string.delete)
       message(R.string.preset_delete_confirmation, preset.name)
@@ -140,15 +129,8 @@
 
         ShortcutManagerCompat.removeDynamicShortcuts(requireContext(), listOf(preset.id))
         showSuccessSnackBar(R.string.preset_deleted, snackBarAnchorView())
-
-        params.putBoolean("success", true)
         reviewFlowProvider.maybeAskForReview(requireActivity()) // maybe show in-app review dialog to the user
       }
-<<<<<<< HEAD
-=======
-
-      onDismiss { analyticsProvider?.logEvent("preset_delete", params) }
->>>>>>> 29f78df2
     }
   }
 
@@ -191,12 +173,6 @@
     } else if (Build.VERSION.SDK_INT < Build.VERSION_CODES.O) {
       showSuccessSnackBar(R.string.pinned_shortcut_created, snackBarAnchorView())
     }
-<<<<<<< HEAD
-=======
-
-    val params = bundleOf("success" to result, "shortcut_type" to "pinned")
-    analyticsProvider?.logEvent("preset_shortcut_create", params)
->>>>>>> 29f78df2
   }
 
   override fun onPresetCreateAppShortcutClicked(preset: Preset) {
@@ -210,21 +186,12 @@
     }
 
     viewModel.refreshAppShortcuts(requireContext())
-<<<<<<< HEAD
-=======
-    val params = bundleOf("success" to result, "shortcut_type" to "app")
-    analyticsProvider?.logEvent("preset_shortcut_create", params)
->>>>>>> 29f78df2
   }
 
   override fun onPresetRemoveAppShortcutClicked(preset: Preset) {
     ShortcutManagerCompat.removeDynamicShortcuts(requireContext(), listOf(preset.id))
     showSuccessSnackBar(R.string.app_shortcut_removed, snackBarAnchorView())
     viewModel.refreshAppShortcuts(requireContext())
-<<<<<<< HEAD
-=======
-    analyticsProvider?.logEvent("preset_shortcut_remove", bundleOf("shortcut_type" to "app"))
->>>>>>> 29f78df2
   }
 
   private fun buildShortcutInfo(id: String, type: String, preset: Preset): ShortcutInfoCompat {
