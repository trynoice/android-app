package com.github.ashutoshgngwr.noice.fragment

import android.annotation.SuppressLint
import android.graphics.drawable.AnimatedVectorDrawable
import android.os.Bundle
import android.util.TypedValue
import android.view.LayoutInflater
import android.view.View
import android.view.ViewGroup
import android.widget.Toast
import androidx.annotation.LayoutRes
import androidx.core.content.res.ResourcesCompat
import androidx.core.view.isInvisible
import androidx.core.view.isVisible
import androidx.fragment.app.Fragment
import androidx.fragment.app.viewModels
import androidx.lifecycle.ViewModel
import androidx.lifecycle.viewModelScope
import androidx.navigation.Navigation
import androidx.recyclerview.widget.RecyclerView
import com.caverock.androidsvg.PreserveAspectRatio
import com.caverock.androidsvg.SVG
import com.github.ashutoshgngwr.noice.R
import com.github.ashutoshgngwr.noice.databinding.LibraryFragmentBinding
import com.github.ashutoshgngwr.noice.databinding.LibrarySoundGroupListItemBinding
import com.github.ashutoshgngwr.noice.databinding.LibrarySoundListItemBinding
import com.github.ashutoshgngwr.noice.engine.SoundPlayer
import com.github.ashutoshgngwr.noice.engine.SoundPlayerManager
import com.github.ashutoshgngwr.noice.ext.getInternetConnectivityFlow
import com.github.ashutoshgngwr.noice.ext.launchAndRepeatOnStarted
import com.github.ashutoshgngwr.noice.ext.normalizeSpace
import com.github.ashutoshgngwr.noice.ext.showErrorSnackBar
import com.github.ashutoshgngwr.noice.ext.showInfoSnackBar
import com.github.ashutoshgngwr.noice.ext.showSuccessSnackBar
import com.github.ashutoshgngwr.noice.metrics.AnalyticsProvider
import com.github.ashutoshgngwr.noice.metrics.ReviewFlowProvider
import com.github.ashutoshgngwr.noice.models.SoundDownloadState
import com.github.ashutoshgngwr.noice.models.SoundGroup
import com.github.ashutoshgngwr.noice.models.SoundInfo
import com.github.ashutoshgngwr.noice.repository.PresetRepository
import com.github.ashutoshgngwr.noice.repository.Resource
import com.github.ashutoshgngwr.noice.repository.SettingsRepository
import com.github.ashutoshgngwr.noice.repository.SoundRepository
import com.github.ashutoshgngwr.noice.repository.SubscriptionRepository
import com.github.ashutoshgngwr.noice.repository.errors.NetworkError
import com.github.ashutoshgngwr.noice.service.SoundPlaybackService
import com.github.ashutoshgngwr.noice.worker.SoundDownloadsRefreshWorker
import com.google.android.material.divider.MaterialDividerItemDecoration
import dagger.hilt.android.AndroidEntryPoint
import dagger.hilt.android.lifecycle.HiltViewModel
import kotlinx.coroutines.flow.MutableSharedFlow
import kotlinx.coroutines.flow.SharingStarted
import kotlinx.coroutines.flow.StateFlow
import kotlinx.coroutines.flow.combine
import kotlinx.coroutines.flow.filterNotNull
import kotlinx.coroutines.flow.map
import kotlinx.coroutines.flow.stateIn
import kotlinx.coroutines.flow.transform
import kotlinx.coroutines.launch
import javax.inject.Inject
import kotlin.math.roundToInt

@AndroidEntryPoint
class LibraryFragment : Fragment(), SoundViewHolder.ViewController {

  private lateinit var binding: LibraryFragmentBinding

  @set:Inject
  internal var analyticsProvider: AnalyticsProvider? = null

  @set:Inject
  internal lateinit var reviewFlowProvider: ReviewFlowProvider

  @set:Inject
  internal lateinit var playbackServiceController: SoundPlaybackService.Controller

  private var isConnectedToInternet = false
  private val viewModel: LibraryViewModel by viewModels()
  private val adapter by lazy { LibraryListAdapter(layoutInflater, this) }
  private val mainNavController by lazy {
    Navigation.findNavController(requireActivity(), R.id.main_nav_host_fragment)
  }

  private val homeNavController by lazy {
    Navigation.findNavController(requireActivity(), R.id.home_nav_host_fragment)
  }

  override fun onCreateView(inflater: LayoutInflater, container: ViewGroup?, state: Bundle?): View {
    binding = LibraryFragmentBinding.inflate(inflater, container, false)
    return binding.root
  }

  override fun onViewCreated(view: View, savedInstanceState: Bundle?) {
    binding.lifecycleOwner = viewLifecycleOwner
    binding.viewModel = viewModel
    binding.soundList.adapter = adapter
    MaterialDividerItemDecoration(requireContext(), MaterialDividerItemDecoration.VERTICAL)
      .also { binding.soundList.addItemDecoration(it) }

    viewLifecycleOwner.launchAndRepeatOnStarted {
      viewModel.isLibraryIconsEnabled.collect(adapter::setIconsEnabled)
    }

    viewLifecycleOwner.launchAndRepeatOnStarted {
      viewModel.libraryItems.collect(adapter::setLibraryItems)
    }

    viewLifecycleOwner.launchAndRepeatOnStarted {
      viewModel.soundStates.collect(adapter::setSoundStates)
    }

    viewLifecycleOwner.launchAndRepeatOnStarted {
      viewModel.soundVolumes.collect(adapter::setSoundVolumes)
    }

    viewLifecycleOwner.launchAndRepeatOnStarted {
      viewModel.downloadStates.collect(adapter::setDownloadStates)
    }

    viewLifecycleOwner.launchAndRepeatOnStarted {
      viewModel.isSubscribed
        .map { !it }
        .collect(adapter::setSoundPremiumStatusEnabled)
    }

    viewLifecycleOwner.launchAndRepeatOnStarted {
      viewModel.isSavePresetButtonVisible.collect { isVisible ->
        if (isVisible) {
          binding.savePresetButton.show()
        } else {
          binding.savePresetButton.hide()
        }
      }
    }

    viewLifecycleOwner.launchAndRepeatOnStarted {
      requireContext().getInternetConnectivityFlow().collect { isConnected ->
        isConnectedToInternet = isConnected
      }
    }

    viewLifecycleOwner.launchAndRepeatOnStarted {
      viewModel.apiErrorStrRes
        .filterNotNull()
        .map { getString(R.string.library_load_error, getString(it)).normalizeSpace() }
        .collect { message ->
          if (adapter.itemCount == 0) {
            binding.errorContainer.message = message
          } else if (isConnectedToInternet) {
            showErrorSnackBar(message, snackBarAnchorView())
          }
        }
    }

    binding.randomPresetButton.setOnClickListener { homeNavController.navigate(R.id.random_preset) }
    binding.randomPresetButton.setOnLongClickListener {
      Toast.makeText(requireContext(), R.string.random_preset, Toast.LENGTH_LONG).show()
      true
    }

    binding.savePresetButton.setOnClickListener {
      DialogFragment.show(childFragmentManager) {
        title(R.string.save_preset)
        val nameGetter = input(hintRes = R.string.name, validator = { name ->
          when {
            name.isBlank() -> R.string.preset_name_cannot_be_empty
            viewModel.doesPresetExistByName(name) -> R.string.preset_already_exists
            else -> 0
          }
        })

        negativeButton(R.string.cancel)
        positiveButton(R.string.save) {
          playbackServiceController.saveCurrentPreset(nameGetter.invoke())
          showSuccessSnackBar(R.string.preset_saved, snackBarAnchorView())
          // maybe show in-app review dialog to the user
          reviewFlowProvider.maybeAskForReview(requireActivity())
        }
      }
    }

    binding.savePresetButton.setOnLongClickListener {
      Toast.makeText(requireContext(), R.string.save_preset, Toast.LENGTH_LONG).show()
      true
    }

    viewModel.loadLibrary()
<<<<<<< HEAD
    analyticsProvider.setCurrentScreen(this::class)
=======
    analyticsProvider?.setCurrentScreen("library", LibraryFragment::class)
>>>>>>> 29f78df2
  }

  override fun onSoundInfoClicked(soundInfo: SoundInfo) {
    val args = LibrarySoundInfoFragmentArgs(soundInfo)
    homeNavController.navigate(R.id.library_sound_info, args.toBundle())
  }

  override fun onSoundPlayClicked(soundInfo: SoundInfo) {
    if (soundInfo.isPremium && !viewModel.isSubscribed.value) {
      mainNavController.navigate(R.id.view_subscription_plans)
      return
    }

    playbackServiceController.playSound(soundInfo.id)
  }

  override fun onSoundStopClicked(soundInfo: SoundInfo) {
    playbackServiceController.stopSound(soundInfo.id)
  }

  override fun onSoundVolumeClicked(soundInfo: SoundInfo, volume: Float) {
    DialogFragment.show(childFragmentManager) {
      title(soundInfo.name)
      message(
        resId = R.string.volume,
        textAppearance = com.google.android.material.R.style.TextAppearance_Material3_TitleLarge,
      )
      slider(
        viewID = R.id.volume_slider,
        to = 1F,
        step = 0.01F,
        value = (volume * 100).roundToInt() / 100F,  // must be a multiplier of step size.
        labelFormatter = { "${(it * 100).roundToInt()}%" },
        changeListener = { playbackServiceController.setSoundVolume(soundInfo.id, it) }
      )

      positiveButton(R.string.okay)
    }
  }

  override fun onSoundDownloadClicked(soundInfo: SoundInfo) {
    if (!viewModel.isSubscribed.value) {
      mainNavController.navigate(R.id.view_subscription_plans)
      return
    }

    SoundDownloadsRefreshWorker.addSoundDownload(requireContext(), soundInfo.id)
    getString(R.string.sound_scheduled_for_download, soundInfo.name)
      .also { showSuccessSnackBar(it, snackBarAnchorView()) }
  }

  override fun onSoundRemoveDownloadClicked(soundInfo: SoundInfo) {
    DialogFragment.show(childFragmentManager) {
      title(getString(R.string.remove_sound_download, soundInfo.name))
      message(R.string.remove_sound_download_confirmation)
      negativeButton(R.string.cancel)
      positiveButton(R.string.delete) {
        SoundDownloadsRefreshWorker.removeSoundDownload(requireContext(), soundInfo.id)
        getString(R.string.sound_download_scheduled_for_removal, soundInfo.name)
          .also { showSuccessSnackBar(it, snackBarAnchorView()) }
      }
    }
  }

  override fun onSoundPremiumStatusClicked(soundInfo: SoundInfo) {
    when {
      soundInfo.isPremium -> R.string.sound_is_premium
      soundInfo.hasPremiumSegments -> R.string.has_more_clips_with_premium
      else -> null
    }
      ?.let { showInfoSnackBar(it, snackBarAnchorView()) }
      ?.setAction(R.string.plans) { mainNavController.navigate(R.id.view_subscription_plans) }
  }

  private fun snackBarAnchorView(): View? {
    return activity?.findViewById<View?>(R.id.playback_controller)
      ?.takeIf { it.isVisible }
  }
}

@HiltViewModel
class LibraryViewModel @Inject constructor(
  subscriptionRepository: SubscriptionRepository,
  private val soundRepository: SoundRepository,
  private val presetRepository: PresetRepository,
  settingsRepository: SettingsRepository,
  playbackServiceController: SoundPlaybackService.Controller,
) : ViewModel() {

  private val soundInfosResource = MutableSharedFlow<Resource<List<SoundInfo>>>()

  val isPlaying: StateFlow<Boolean> = playbackServiceController.getState()
    .map { it != SoundPlayerManager.State.STOPPING && it != SoundPlayerManager.State.STOPPED }
    .stateIn(viewModelScope, SharingStarted.Eagerly, false)

  internal val isSubscribed = subscriptionRepository.isSubscribed()
    .stateIn(viewModelScope, SharingStarted.Eagerly, false)

  internal val soundStates: StateFlow<Map<String, SoundPlayer.State>> = playbackServiceController
    .getSoundStates()
    .stateIn(viewModelScope, SharingStarted.Eagerly, emptyMap())

  internal val soundVolumes: StateFlow<Map<String, Float>> = playbackServiceController
    .getSoundVolumes()
    .stateIn(viewModelScope, SharingStarted.Eagerly, emptyMap())

  internal val downloadStates: StateFlow<Map<String, SoundDownloadState>> = soundRepository
    .getDownloadStates()
    // emit download states only when user owns an active subscription
    .combine(isSubscribed) { states, subscribed -> if (subscribed) states else emptyMap() }
    .stateIn(viewModelScope, SharingStarted.Eagerly, emptyMap())

  val isLoading: StateFlow<Boolean> = soundInfosResource.transform { r ->
    emit(r is Resource.Loading)
  }.stateIn(viewModelScope, SharingStarted.Eagerly, false)

  val libraryItems: StateFlow<List<LibraryListItem>> = soundInfosResource.transform { r ->
    var lastGroupId: String? = null
    val dataSet = mutableListOf<LibraryListItem>()
    r.data
      ?.sortedWith(compareBy({ it.group.id }, SoundInfo::name))
      ?.forEach { soundInfo ->
        if (lastGroupId != soundInfo.group.id) {
          lastGroupId = soundInfo.group.id
          LibraryListItem(R.layout.library_sound_group_list_item, group = soundInfo.group)
            .also { dataSet.add(it) }
        }

        dataSet.add(LibraryListItem(R.layout.library_sound_list_item, soundInfo = soundInfo))
      }

    emit(dataSet)
  }.stateIn(viewModelScope, SharingStarted.Eagerly, emptyList())

  val apiErrorStrRes: StateFlow<Int?> = soundInfosResource.map { r ->
    when (r.error) {
      null -> null
      is NetworkError -> R.string.network_error
      else -> R.string.unknown_error
    }
  }.stateIn(viewModelScope, SharingStarted.Eagerly, null)

  val isSavePresetButtonVisible: StateFlow<Boolean> = playbackServiceController.getCurrentPreset()
    .combine(isPlaying) { preset, isPlaying -> preset == null && isPlaying }
    .stateIn(viewModelScope, SharingStarted.Eagerly, false)

  internal val isLibraryIconsEnabled: StateFlow<Boolean> = settingsRepository
    .shouldDisplaySoundIconsAsFlow()
    .stateIn(viewModelScope, SharingStarted.Eagerly, false)

  fun loadLibrary() {
    viewModelScope.launch {
      soundRepository.listInfo().collect(soundInfosResource)
    }
  }

  internal suspend fun doesPresetExistByName(name: String): Boolean {
    return presetRepository.existsByName(name)
  }
}

class LibraryListAdapter(
  private val layoutInflater: LayoutInflater,
  private val viewController: SoundViewHolder.ViewController,
) : RecyclerView.Adapter<LibraryListItemViewHolder>() {

  private var libraryItems = emptyList<LibraryListItem>()
  private var soundStates = emptyMap<String, SoundPlayer.State>()
  private var soundVolumes = emptyMap<String, Float>()
  private var downloadStates = emptyMap<String, SoundDownloadState>()
  private var isIconsEnabled = false
  private var isSoundPremiumStatusEnabled = false

  override fun onCreateViewHolder(parent: ViewGroup, viewType: Int): LibraryListItemViewHolder {
    return when (viewType) {
      R.layout.library_sound_group_list_item -> {
        val binding = LibrarySoundGroupListItemBinding.inflate(layoutInflater, parent, false)
        SoundGroupViewHolder(binding)
      }

      R.layout.library_sound_list_item -> {
        val binding = LibrarySoundListItemBinding.inflate(layoutInflater, parent, false)
        SoundViewHolder(binding, viewController)
      }

      else -> throw IllegalArgumentException("unknown view type: $viewType")
    }
  }

  override fun getItemCount(): Int {
    return libraryItems.size
  }

  override fun getItemViewType(position: Int): Int {
    return libraryItems[position].layoutId
  }

  override fun onBindViewHolder(holder: LibraryListItemViewHolder, position: Int) {
    val soundId = libraryItems[position].soundInfo?.id
    holder.bind(
      libraryItems[position],
      soundStates[soundId] ?: SoundPlayer.State.STOPPED,
      soundVolumes[soundId] ?: 1F,
      downloadStates[soundId] ?: SoundDownloadState.NOT_DOWNLOADED,
      isIconsEnabled,
      isSoundPremiumStatusEnabled,
    )
  }

  fun setIconsEnabled(enabled: Boolean) {
    if (isIconsEnabled == enabled) {
      return
    }

    isIconsEnabled = enabled
    notifyItemRangeChanged(0, libraryItems.size)
  }

  fun setLibraryItems(items: List<LibraryListItem>) {
    if (libraryItems.isNotEmpty()) {
      val removedCount = libraryItems.size
      libraryItems = emptyList()
      notifyItemRangeRemoved(0, removedCount)
    }

    libraryItems = items
    notifyItemRangeInserted(0, items.size)
  }

  fun setSoundStates(states: Map<String, SoundPlayer.State>) {
    val oldStates = soundStates
    soundStates = states
    for (i in libraryItems.indices) {
      val soundId = libraryItems[i].soundInfo?.id ?: continue
      val oldState = oldStates[soundId]
      val newState = states[soundId]
      if (oldState != newState) {
        notifyItemChanged(i)
      }
    }
  }

  fun setSoundVolumes(volumes: Map<String, Float>) {
    val oldVolumes = soundVolumes
    soundVolumes = volumes
    for (i in libraryItems.indices) {
      val soundId = libraryItems[i].soundInfo?.id ?: continue
      val oldVolume = oldVolumes[soundId]
      val newVolume = volumes[soundId]
      if (oldVolume != newVolume) {
        notifyItemChanged(i)
      }
    }
  }

  fun setDownloadStates(states: Map<String, SoundDownloadState>) {
    val oldStates = downloadStates
    downloadStates = states
    for (i in libraryItems.indices) {
      val soundId = libraryItems[i].soundInfo?.id ?: continue
      if (oldStates[soundId] != downloadStates[soundId]) {
        notifyItemChanged(i)
      }
    }
  }

  fun setSoundPremiumStatusEnabled(enabled: Boolean) {
    if (isSoundPremiumStatusEnabled == enabled) {
      return
    }

    isSoundPremiumStatusEnabled = enabled
    notifyItemRangeChanged(0, libraryItems.size)
  }
}

abstract class LibraryListItemViewHolder(view: View) : RecyclerView.ViewHolder(view) {

  fun bind(
    item: LibraryListItem,
    soundState: SoundPlayer.State,
    soundVolume: Float,
    downloadState: SoundDownloadState,
    isIconsEnabled: Boolean,
    isPremiumStatusEnabled: Boolean,
  ) {
    if (item.group != null) {
      bind(item.group)
    }

    if (item.soundInfo != null) {
      bind(
        item.soundInfo,
        soundState,
        soundVolume,
        downloadState,
        isIconsEnabled,
        isPremiumStatusEnabled,
      )
    }
  }

  abstract fun bind(soundGroup: SoundGroup)

  abstract fun bind(
    soundInfo: SoundInfo,
    soundState: SoundPlayer.State,
    soundVolume: Float,
    downloadState: SoundDownloadState,
    isIconsEnabled: Boolean,
    isPremiumStatusEnabled: Boolean,
  )
}

class SoundGroupViewHolder(
  private val binding: LibrarySoundGroupListItemBinding,
) : LibraryListItemViewHolder(binding.root) {

  override fun bind(soundGroup: SoundGroup) {
    binding.root.text = soundGroup.name
  }

  override fun bind(
    soundInfo: SoundInfo,
    soundState: SoundPlayer.State,
    soundVolume: Float,
    downloadState: SoundDownloadState,
    isIconsEnabled: Boolean,
    isPremiumStatusEnabled: Boolean
  ) {
    throw UnsupportedOperationException()
  }
}

class SoundViewHolder(
  private val binding: LibrarySoundListItemBinding,
  private val controller: ViewController,
) : LibraryListItemViewHolder(binding.root) {

  private lateinit var soundInfo: SoundInfo
  private var soundState = SoundPlayer.State.STOPPED
  private var soundVolume = 1F
  private var downloadState = SoundDownloadState.NOT_DOWNLOADED

  init {
    binding.premiumStatus.setOnClickListener { controller.onSoundPremiumStatusClicked(soundInfo) }
    binding.info.setOnClickListener { controller.onSoundInfoClicked(soundInfo) }
    binding.download.setOnClickListener {
      when (downloadState) {
        SoundDownloadState.NOT_DOWNLOADED -> controller.onSoundDownloadClicked(soundInfo)
        else -> controller.onSoundRemoveDownloadClicked(soundInfo)
      }
    }

    binding.play.setOnClickListener {
      if (soundState == SoundPlayer.State.STOPPING || soundState == SoundPlayer.State.STOPPED) {
        controller.onSoundPlayClicked(soundInfo)
      } else {
        controller.onSoundStopClicked(soundInfo)
      }
    }

    binding.volume.setOnClickListener {
      controller.onSoundVolumeClicked(soundInfo, soundVolume)
    }
  }

  override fun bind(soundGroup: SoundGroup) {
    throw UnsupportedOperationException()
  }

  override fun bind(
    soundInfo: SoundInfo,
    soundState: SoundPlayer.State,
    soundVolume: Float,
    downloadState: SoundDownloadState,
    isIconsEnabled: Boolean,
    isPremiumStatusEnabled: Boolean
  ) {
    this.soundInfo = soundInfo
    this.soundState = soundState
    this.soundVolume = soundVolume
    this.downloadState = downloadState

    binding.premiumStatus.isVisible =
      isPremiumStatusEnabled && (this.soundInfo.isPremium || this.soundInfo.hasPremiumSegments)

    binding.premiumStatus.setImageResource(
      when {
        this.soundInfo.isPremium -> R.drawable.round_star_24
        this.soundInfo.hasPremiumSegments -> R.drawable.round_star_half_24
        else -> ResourcesCompat.ID_NULL
      }
    )

    binding.bufferingIndicator.isInvisible = soundState != SoundPlayer.State.BUFFERING
    binding.title.text = soundInfo.name
    binding.icon.isVisible = isIconsEnabled
    if (isIconsEnabled) {
      val iconColor = TypedValue()
        .also { v ->
          binding.icon.context.theme.resolveAttribute(
            com.google.android.material.R.attr.colorSurfaceVariant,
            v,
            true,
          )
        }
        .data

      binding.icon.post {
        val icon = SVG.getFromString(this.soundInfo.iconSvg)
        icon.documentPreserveAspectRatio = PreserveAspectRatio.END
        icon.documentWidth = binding.icon.width.toFloat()
        icon.documentHeight = binding.icon.height.toFloat()
        binding.icon.setSVG(icon, "svg { fill: #${Integer.toHexString(iconColor and 0x00ffffff)} }")
      }
    }

    binding.download.setIconResource(
      if (downloadState == SoundDownloadState.DOWNLOADED) {
        R.drawable.round_download_done_24
      } else {
        R.drawable.round_download_24
      }
    )

    (binding.download.icon as? AnimatedVectorDrawable)?.also { anim ->
      if (downloadState == SoundDownloadState.DOWNLOADING) {
        anim.start()
      } else {
        anim.stop()
      }
    }

    binding.play.setIconResource(
      if (soundState == SoundPlayer.State.STOPPING || soundState == SoundPlayer.State.STOPPED) {
        R.drawable.round_play_arrow_24
      } else {
        R.drawable.round_stop_24
      }
    )

    @SuppressLint("SetTextI18n")
    binding.volume.text = "${(soundVolume * 100).roundToInt()}%"
  }


  interface ViewController {
    fun onSoundInfoClicked(soundInfo: SoundInfo)
    fun onSoundPlayClicked(soundInfo: SoundInfo)
    fun onSoundStopClicked(soundInfo: SoundInfo)
    fun onSoundVolumeClicked(soundInfo: SoundInfo, volume: Float)
    fun onSoundDownloadClicked(soundInfo: SoundInfo)
    fun onSoundRemoveDownloadClicked(soundInfo: SoundInfo)
    fun onSoundPremiumStatusClicked(soundInfo: SoundInfo)
  }
}

data class LibraryListItem(
  @LayoutRes val layoutId: Int,
  val group: SoundGroup? = null,
  val soundInfo: SoundInfo? = null,
)<|MERGE_RESOLUTION|>--- conflicted
+++ resolved
@@ -185,11 +185,7 @@
     }
 
     viewModel.loadLibrary()
-<<<<<<< HEAD
-    analyticsProvider.setCurrentScreen(this::class)
-=======
-    analyticsProvider?.setCurrentScreen("library", LibraryFragment::class)
->>>>>>> 29f78df2
+    analyticsProvider?.setCurrentScreen(this::class)
   }
 
   override fun onSoundInfoClicked(soundInfo: SoundInfo) {
