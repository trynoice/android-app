package com.github.ashutoshgngwr.noice.activity

import android.content.Context
import android.content.Intent
import android.graphics.Color
import android.os.Bundle
import androidx.annotation.VisibleForTesting
import androidx.core.app.ActivityCompat
import androidx.core.content.edit
import androidx.fragment.app.Fragment
import androidx.preference.PreferenceManager
import com.github.appintro.AppIntro
import com.github.appintro.AppIntroPageTransformerType
import com.github.ashutoshgngwr.noice.R
import com.github.ashutoshgngwr.noice.fragment.AppIntroFragment
import com.github.ashutoshgngwr.noice.metrics.AnalyticsProvider
import dagger.hilt.android.AndroidEntryPoint
import javax.inject.Inject

@AndroidEntryPoint
class AppIntroActivity : AppIntro() {

  companion object {
    @VisibleForTesting(otherwise = VisibleForTesting.PRIVATE)
    internal const val PREF_HAS_USER_SEEN_APP_INTRO = "has_user_seen_app_intro"

    /**
     * [maybeStart] displays the [AppIntroActivity] if user hasn't seen it before.
     */
    fun maybeStart(context: Context) {
      PreferenceManager.getDefaultSharedPreferences(context).also {
        if (!it.getBoolean(PREF_HAS_USER_SEEN_APP_INTRO, false)) {
          context.startActivity(Intent(context, AppIntroActivity::class.java))
        }
      }
    }
  }

  @set:Inject
  internal var analyticsProvider: AnalyticsProvider? = null

  override fun onCreate(savedInstanceState: Bundle?) {
    super.onCreate(savedInstanceState)
    isColorTransitionsEnabled = true
    showStatusBar(true)

    setStatusBarColor(Color.TRANSPARENT)
    setTransformer(
      AppIntroPageTransformerType.Parallax(
        titleParallaxFactor = 1.0,
        imageParallaxFactor = -1.0,
        descriptionParallaxFactor = 2.0
      )
    )
    addSlide(
      AppIntroFragment.newInstance(
        title = getString(R.string.appintro__getting_started_title),
        description = "${getString(R.string.app_description)}\n\n${getString(R.string.appintro__getting_started_desc_0)}",
        imageDrawable = R.drawable.app_banner,
        titleColor = ActivityCompat.getColor(this, R.color.appintro__text_color),
        descriptionColor = ActivityCompat.getColor(this, R.color.appintro__text_color),
        backgroundColor = ActivityCompat.getColor(this, R.color.appintro_slide_0__background)
      )
    )
    addSlide(
      AppIntroFragment.newInstance(
        title = getString(R.string.appintro__library_title),
        description = getString(R.string.appintro__library_desc),
        imageDrawable = R.drawable.ecosystem_200,
        titleColor = ActivityCompat.getColor(this, R.color.appintro__text_color),
        descriptionColor = ActivityCompat.getColor(this, R.color.appintro__text_color),
        backgroundColor = ActivityCompat.getColor(this, R.color.appintro_slide_1__background)
      )
    )
    addSlide(
      AppIntroFragment.newInstance(
        title = getString(R.string.appintro__presets_title),
        description = getString(R.string.appintro__presets_desc),
        imageDrawable = R.drawable.equalizer_200,
        titleColor = ActivityCompat.getColor(this, R.color.appintro__text_color),
        descriptionColor = ActivityCompat.getColor(this, R.color.appintro__text_color),
        backgroundColor = ActivityCompat.getColor(this, R.color.appintro_slide_2__background)
      )
    )
    addSlide(
      AppIntroFragment.newInstance(
        title = getString(R.string.appintro__timer_title),
        description = getString(R.string.appintro__timer_desc),
        imageDrawable = R.drawable.sleeping_200,
        titleColor = ActivityCompat.getColor(this, R.color.appintro__text_color),
        descriptionColor = ActivityCompat.getColor(this, R.color.appintro__text_color),
        backgroundColor = ActivityCompat.getColor(this, R.color.appintro_slide_3__background)
      )
    )
    addSlide(
      AppIntroFragment.newInstance(
        title = getString(R.string.appintro__chromecast_title),
        description = getString(R.string.appintro__chromecast_desc),
        imageDrawable = R.drawable.round_cast_128,
        titleColor = ActivityCompat.getColor(this, R.color.appintro__text_color),
        descriptionColor = ActivityCompat.getColor(this, R.color.appintro__text_color),
        backgroundColor = ActivityCompat.getColor(this, R.color.appintro_slide_4__background)
      )
    )
    addSlide(
      AppIntroFragment.newInstance(
        title = getString(R.string.appintro__getting_started_title),
        description = getString(R.string.appintro__getting_started_desc_1),
        imageDrawable = R.drawable.app_banner,
        titleColor = ActivityCompat.getColor(this, R.color.appintro__text_color),
        descriptionColor = ActivityCompat.getColor(this, R.color.appintro__text_color),
        backgroundColor = ActivityCompat.getColor(this, R.color.appintro_slide_5__background)
      )
    )

<<<<<<< HEAD
    analyticsProvider.setCurrentScreen(this::class)
=======
    analyticsProvider?.setCurrentScreen("app_intro", AppIntroActivity::class)
>>>>>>> 29f78df2
  }

  override fun onSkipPressed(currentFragment: Fragment?) {
    markSeenInPrefsAndFinish()
  }

  override fun onDonePressed(currentFragment: Fragment?) {
    markSeenInPrefsAndFinish()
  }

  private fun markSeenInPrefsAndFinish() {
    PreferenceManager.getDefaultSharedPreferences(this).edit {
      putBoolean(PREF_HAS_USER_SEEN_APP_INTRO, true)
    }

    finish()
<<<<<<< HEAD
=======
    analyticsProvider?.logEvent("app_intro_complete", bundleOf("success" to !isSkipped))
>>>>>>> 29f78df2
  }
}<|MERGE_RESOLUTION|>--- conflicted
+++ resolved
@@ -113,11 +113,7 @@
       )
     )
 
-<<<<<<< HEAD
-    analyticsProvider.setCurrentScreen(this::class)
-=======
-    analyticsProvider?.setCurrentScreen("app_intro", AppIntroActivity::class)
->>>>>>> 29f78df2
+    analyticsProvider?.setCurrentScreen(this::class)
   }
 
   override fun onSkipPressed(currentFragment: Fragment?) {
@@ -134,9 +130,5 @@
     }
 
     finish()
-<<<<<<< HEAD
-=======
-    analyticsProvider?.logEvent("app_intro_complete", bundleOf("success" to !isSkipped))
->>>>>>> 29f78df2
   }
 }