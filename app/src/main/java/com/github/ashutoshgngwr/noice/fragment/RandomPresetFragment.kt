package com.github.ashutoshgngwr.noice.fragment

import android.os.Bundle
import android.view.LayoutInflater
import android.view.View
import android.view.ViewGroup
import androidx.core.view.forEach
import androidx.fragment.app.viewModels
import androidx.lifecycle.ViewModel
import androidx.lifecycle.viewModelScope
import com.github.ashutoshgngwr.noice.R
import com.github.ashutoshgngwr.noice.databinding.RandomPresetFragmentBinding
import com.github.ashutoshgngwr.noice.databinding.RandomPresetTagChipBinding
import com.github.ashutoshgngwr.noice.ext.launchAndRepeatOnStarted
import com.github.ashutoshgngwr.noice.ext.showErrorSnackBar
import com.github.ashutoshgngwr.noice.metrics.AnalyticsProvider
import com.github.ashutoshgngwr.noice.metrics.ReviewFlowProvider
import com.github.ashutoshgngwr.noice.models.Preset
import com.github.ashutoshgngwr.noice.models.SoundTag
import com.github.ashutoshgngwr.noice.repository.PresetRepository
import com.github.ashutoshgngwr.noice.repository.Resource
import com.github.ashutoshgngwr.noice.repository.SoundRepository
import com.github.ashutoshgngwr.noice.repository.errors.NetworkError
import com.github.ashutoshgngwr.noice.service.SoundPlaybackService
import com.google.android.material.bottomsheet.BottomSheetDialogFragment
import com.google.android.material.chip.Chip
import com.google.android.material.chip.ChipGroup
import dagger.hilt.android.AndroidEntryPoint
import dagger.hilt.android.lifecycle.HiltViewModel
import kotlinx.coroutines.flow.MutableSharedFlow
import kotlinx.coroutines.flow.SharingStarted
import kotlinx.coroutines.flow.StateFlow
import kotlinx.coroutines.flow.combine
import kotlinx.coroutines.flow.filterNotNull
import kotlinx.coroutines.flow.stateIn
import kotlinx.coroutines.flow.transform
import kotlinx.coroutines.launch
import javax.inject.Inject

@AndroidEntryPoint
class RandomPresetFragment : BottomSheetDialogFragment() {

  private lateinit var binding: RandomPresetFragmentBinding
  private val viewModel: RandomPresetViewModel by viewModels()

  @set:Inject
  internal var analyticsProvider: AnalyticsProvider? = null

  @set:Inject
  internal lateinit var reviewFlowProvider: ReviewFlowProvider

  @set:Inject
  internal lateinit var playbackServiceController: SoundPlaybackService.Controller

  override fun onCreateView(inflater: LayoutInflater, container: ViewGroup?, state: Bundle?): View {
    binding = RandomPresetFragmentBinding.inflate(inflater, container, false)
    return binding.root
  }

  override fun onViewCreated(view: View, savedInstanceState: Bundle?) {
    binding.lifecycleOwner = viewLifecycleOwner
    binding.viewModel = viewModel

    viewLifecycleOwner.launchAndRepeatOnStarted {
      viewModel.tags.collect { tags ->
        tags.forEach { tag ->
          val binding = RandomPresetTagChipBinding.inflate(layoutInflater, binding.tags, true)
          binding.root.text = tag.name
          binding.root.tag = tag
        }
      }
    }

    viewLifecycleOwner.launchAndRepeatOnStarted {
      viewModel.tagsLoadErrorStrRes
        .filterNotNull()
        .collect { causeStrRes ->
          showErrorSnackBar(getString(R.string.tags_load_error, getString(causeStrRes)))
          dismiss()
        }
    }

    viewLifecycleOwner.launchAndRepeatOnStarted {
      viewModel.generatedPreset
        .filterNotNull()
        .collect { preset ->
          playbackServiceController.playPreset(preset)
          dismiss()

          // maybe show in-app review dialog to the user
          reviewFlowProvider.maybeAskForReview(requireActivity())
        }
    }

    viewLifecycleOwner.launchAndRepeatOnStarted {
      viewModel.generatePresetErrorStrRes
        .filterNotNull()
        .collect { causeStrRes ->
          showErrorSnackBar(getString(R.string.generate_preset_error, getString(causeStrRes)))
          dismiss()
        }
    }

    binding.playButton.setOnClickListener {
      val soundCount = binding.intensity.value.toInt()
      val tags = binding.tags.getSelectedChips()
        .map { it.tag as SoundTag }
        .toSet()

      viewModel.generatePreset(tags, soundCount)
    }

    binding.cancelButton.setOnClickListener { dismiss() }
<<<<<<< HEAD
    analyticsProvider.setCurrentScreen(this::class)
=======
    analyticsProvider?.setCurrentScreen("random_preset", RandomPresetFragment::class)
>>>>>>> 29f78df2
  }

  private fun ChipGroup.getSelectedChips(): List<Chip> {
    val result = mutableListOf<Chip>()
    forEach { view ->
      if (view is Chip && view.isChecked) {
        result.add(view)
      }
    }

    return result
  }
}

@HiltViewModel
class RandomPresetViewModel @Inject constructor(
  soundRepository: SoundRepository,
  private val presetRepository: PresetRepository,
) : ViewModel() {

  private val tagsResource = MutableSharedFlow<Resource<List<SoundTag>>>()
  private val generatePresetResource = MutableSharedFlow<Resource<Preset>>()

  val isLoading: StateFlow<Boolean> = combine(tagsResource, generatePresetResource) { t, p ->
    t is Resource.Loading || p is Resource.Loading
  }.stateIn(viewModelScope, SharingStarted.Eagerly, false)

  val tags: StateFlow<List<SoundTag>> = tagsResource.transform { r ->
    r.data?.also { emit(it.sortedBy { t -> t.name }) }
  }.stateIn(viewModelScope, SharingStarted.Eagerly, emptyList())

  val tagsLoadErrorStrRes: StateFlow<Int?> = tagsResource.transform { r ->
    emit(
      when {
        r.error == null || r.data?.isNotEmpty() == true -> null // cached data is fine.
        r.error is NetworkError -> R.string.network_error
        else -> R.string.unknown_error
      }
    )
  }.stateIn(viewModelScope, SharingStarted.Eagerly, null)

  internal val generatePresetErrorStrRes: StateFlow<Int?> = generatePresetResource.transform { r ->
    emit(
      when (r.error) {
        null -> null
        is NetworkError -> R.string.network_error
        else -> R.string.unknown_error
      }
    )
  }.stateIn(viewModelScope, SharingStarted.Eagerly, null)

  internal val generatedPreset: StateFlow<Preset?> = generatePresetResource.transform { r ->
    emit(r.data)
  }.stateIn(viewModelScope, SharingStarted.Eagerly, null)

  init {
    viewModelScope.launch {
      soundRepository.listTags().collect(tagsResource)
    }
  }

  fun generatePreset(tags: Set<SoundTag>, soundCount: Int) {
    viewModelScope.launch {
      presetRepository.generate(tags, soundCount).collect(generatePresetResource)
    }
  }
}<|MERGE_RESOLUTION|>--- conflicted
+++ resolved
@@ -111,11 +111,7 @@
     }
 
     binding.cancelButton.setOnClickListener { dismiss() }
-<<<<<<< HEAD
-    analyticsProvider.setCurrentScreen(this::class)
-=======
-    analyticsProvider?.setCurrentScreen("random_preset", RandomPresetFragment::class)
->>>>>>> 29f78df2
+    analyticsProvider?.setCurrentScreen(this::class)
   }
 
   private fun ChipGroup.getSelectedChips(): List<Chip> {
