package com.github.ashutoshgngwr.noice.fragment

import android.os.Bundle
import android.view.LayoutInflater
import android.view.View
import android.view.ViewGroup
import androidx.core.app.ShareCompat
import androidx.fragment.app.Fragment
import com.github.ashutoshgngwr.noice.R
import com.github.ashutoshgngwr.noice.billing.DonationFlowProvider
import com.github.ashutoshgngwr.noice.databinding.SupportDevelopmentFragmentBinding
import com.github.ashutoshgngwr.noice.metrics.AnalyticsProvider
import dagger.hilt.android.AndroidEntryPoint
import javax.inject.Inject

@AndroidEntryPoint
class SupportDevelopmentFragment : Fragment() {

  private lateinit var binding: SupportDevelopmentFragmentBinding

  @set:Inject
  internal lateinit var donationFlowProvider: DonationFlowProvider

  @set:Inject
  internal var analyticsProvider: AnalyticsProvider? = null

  override fun onCreateView(
    inflater: LayoutInflater,
    container: ViewGroup?,
    savedInstanceState: Bundle?
  ): View {
    binding = SupportDevelopmentFragmentBinding.inflate(inflater, container, false)
    return binding.root
  }

  override fun onViewCreated(view: View, savedInstanceState: Bundle?) {
    donationFlowProvider.addButtons(childFragmentManager, R.id.donate_view_container)
    binding.shareButton.setOnClickListener {
      val text = getString(R.string.app_description)
      val playStoreURL = getString(R.string.play_store_url)
      val fdroidURL = getString(R.string.fdroid_url)
      ShareCompat.IntentBuilder(requireActivity())
        .setChooserTitle(R.string.support_development__share)
        .setType("text/plain")
        .setText("$text\n\n$playStoreURL\n$fdroidURL")
        .startChooser()
<<<<<<< HEAD
    }

    analyticsProvider.setCurrentScreen(this::class)
=======

      analyticsProvider?.logEvent("share_app_with_friends", bundleOf())
    }

    analyticsProvider?.setCurrentScreen("support_development", SupportDevelopmentFragment::class)
>>>>>>> 29f78df2
  }
}<|MERGE_RESOLUTION|>--- conflicted
+++ resolved
@@ -44,16 +44,8 @@
         .setType("text/plain")
         .setText("$text\n\n$playStoreURL\n$fdroidURL")
         .startChooser()
-<<<<<<< HEAD
     }
 
-    analyticsProvider.setCurrentScreen(this::class)
-=======
-
-      analyticsProvider?.logEvent("share_app_with_friends", bundleOf())
-    }
-
-    analyticsProvider?.setCurrentScreen("support_development", SupportDevelopmentFragment::class)
->>>>>>> 29f78df2
+    analyticsProvider?.setCurrentScreen(this::class)
   }
 }