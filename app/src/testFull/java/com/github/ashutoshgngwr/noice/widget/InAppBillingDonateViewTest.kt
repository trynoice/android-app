--- conflicted
+++ resolved
@@ -16,14 +16,8 @@
 import io.mockk.every
 import io.mockk.mockk
 import io.mockk.verify
-<<<<<<< HEAD
-import kotlinx.coroutines.CoroutineScope
-import kotlinx.coroutines.test.createTestCoroutineScope
+import kotlinx.coroutines.test.TestScope
 import kotlinx.coroutines.test.runTest
-=======
-import kotlinx.coroutines.test.TestCoroutineScope
-import kotlinx.coroutines.test.runBlockingTest
->>>>>>> 20f7531f
 import org.junit.Assert.assertEquals
 import org.junit.Before
 import org.junit.Rule
@@ -50,16 +44,8 @@
   @Before
   fun setup() {
     mockBillingProvider = mockk(relaxed = true)
-<<<<<<< HEAD
-    activity = Robolectric.buildActivity(Activity::class.java).create().get()
-    NoiceApplication.of(activity).billingProvider = mockBillingProvider
-
-    testScope = createTestCoroutineScope()
-    view = InAppBillingDonateView(activity, testScope)
-=======
     activity = Robolectric.buildActivity(HiltTestActivity::class.java).create().get()
-    view = InAppBillingDonateView(activity, TestCoroutineScope())
->>>>>>> 20f7531f
+    view = InAppBillingDonateView(activity, TestScope())
   }
 
   @Test
