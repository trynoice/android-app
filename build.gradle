buildscript {
  ext.kotlin_version = '1.3.61'
  repositories {
    google()
    jcenter()

  }
  dependencies {
<<<<<<< HEAD
    classpath 'com.android.tools.build:gradle:3.6.0'
=======
    classpath 'com.android.tools.build:gradle:3.6.1'
>>>>>>> aa1301e9
    classpath "org.jetbrains.kotlin:kotlin-gradle-plugin:$kotlin_version"
    // NOTE: Do not place your application dependencies here; they belong
    // in the individual module build.gradle files
  }
}

allprojects {
  repositories {
    google()
    jcenter()

  }
}

task clean(type: Delete) {
  delete rootProject.buildDir
}<|MERGE_RESOLUTION|>--- conflicted
+++ resolved
@@ -6,11 +6,7 @@
 
   }
   dependencies {
-<<<<<<< HEAD
-    classpath 'com.android.tools.build:gradle:3.6.0'
-=======
     classpath 'com.android.tools.build:gradle:3.6.1'
->>>>>>> aa1301e9
     classpath "org.jetbrains.kotlin:kotlin-gradle-plugin:$kotlin_version"
     // NOTE: Do not place your application dependencies here; they belong
     // in the individual module build.gradle files
